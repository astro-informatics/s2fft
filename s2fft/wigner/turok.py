from re import I
import numpy as np


def compute_full(dl: np.ndarray, beta: float, el: int, L: int) -> np.ndarray:
    r"""Compute the complete Wigner-d matrix at polar angle :math:`\beta` using
    Turok & Bucher recursion.

    The Wigner-d plane for a given :math:`\ell` (`el`) and :math:`\beta`
    is computed recursively over :math:`m, m^{\prime}`.

    The Wigner-d plane :math:`d^\ell_{m, m^{\prime}}(\beta)` is indexed for
    :math:`-L < m, m^{\prime} < L` by dl[L - 1 + :math:`m`, L - 1 + :math:`m^{\prime}`]
    but is only computed for the eighth of the plane
    :math:`m^{\prime} <= m < \ell, 0 <= m^{\prime} <= \ell`.
    Symmetry relations are used to fill in the remainder of the plane (see
    :func:`~fill`).

    Args:
        dl (np.ndarray): Wigner-d matrix to populate (shape: 2L-1, 2L-1).

        beta (float): Polar angle in radians.

        el (int): Harmonic degree of Wigner-d matrix.

        L (int): Harmonic band-limit.

    Raises:
        ValueError: If el is greater than L.

    Returns:
        np.ndarray: Wigner-d matrix of dimension [2L-1, 2L-1].
    """
    if el >= L:
        raise ValueError(
            f"Wigner-d bandlimit {el} cannot be equal to or greater than L={L}"
        )
    dl[:, :] = 0
    dl = compute_quarter(dl, beta, el, L)
    dl = fill(dl, el, L)
    return dl


def compute_slice(dl: np.ndarray, beta: float, el: int, L: int, mm: int) -> np.ndarray:
    r"""Compute a particular slice :math:`m^{\prime}`, denoted `mm`,
    of the complete Wigner-d matrix at polar angle :math:`\beta` using Turok & Bucher recursion.

    The Wigner-d slice for a given :math:`\ell` (`el`) and :math:`\beta`
    is computed recursively over :math:`m` labelled 'm' at a specific :math:`m^{\prime}`.
    The Turok & Bucher recursion is analytically correct from :math:`-\ell < m < \ell`
    however numerically it can become unstable for :math:`m > 0`. To avoid this we
    compute :math:`d_{m, m^{\prime}}^{\ell}(\beta)` for negative :math:`m` and then evaluate
    :math:`d_{m, -m^{\prime}}^{\ell}(\beta) = (-1)^{m-m^{\prime}} d_{-m, m^{\prime}}^{\ell}(\beta)`
    which we can again evaluate using a Turok & Bucher recursion.

    The Wigner-d slice :math:`d^\ell_{m, m^{\prime}}(\beta)` is indexed for
    :math:`-L < m < L` by `dl[L - 1 - m]`. This implementation has computational
    scaling :math:`\mathcal{O}(L)` and typically requires :math:`\sim 2L` operations.

    Args:
        dl (np.ndarray): Wigner-d matrix slice to populate (shape: 2L-1).

        beta (float): Polar angle in radians.

        el (int): Harmonic degree of Wigner-d matrix.

        L (int): Harmonic band-limit.

        mm (int): Harmonic order at which to slice the matrix.

    Raises:
        ValueError: If el is greater than L.

        ValueError: If el is less than mm.

        ValueError: If dl dimension is not 1.

        ValueError: If dl shape is incorrect.

    Returns:
        np.ndarray: Wigner-d matrix mm slice of dimension [2L-1].
    """
    if el < mm:
        raise ValueError(f"Wigner-D not valid for l={el} < mm={mm}.")

    if el >= L:
        raise ValueError(
            f"Wigner-d bandlimit {el} cannot be equal to or greater than L={L}"
        )

    if len(dl.shape) != 1:
        raise ValueError(
            f"Wigner-d matrix slice is of dimension 1, NOT dimension={dl.shape}"
        )

    if dl.shape[0] != 2 * L - 1:
        raise ValueError(f"Wigner-d matrix is of incorrect shape={dl.shape[0]}")
    dl[:] = 0
    dl = compute_quarter_slice(dl, beta, el, L, mm)

    return dl


def compute_quarter_slice(
    dl: np.ndarray, beta: float, el: int, L: int, mm: int
) -> np.ndarray:
    r"""Compute a single slice at :math:`m^{\prime}` of the Wigner-d matrix evaluated
    at :math:`\beta`.

    Args:
        dl (np.ndarray): Wigner-d matrix slice to populate (shape: 2L-1).

        beta (float): Polar angle in radians.

        l (int): Harmonic degree of Wigner-d matrix.

        L (int): Harmonic band-limit.

        mm (int): Harmonic order at which to slice the matrix.

    Returns:
        np.ndarray: Wigner-d matrix slice of dimension [2L-1] populated only on the mm slice.
    """
    # Analytically evaluate singularities
    if np.isclose(beta, 0, atol=1e-8):
        dl[L - 1 + mm] = 1
        return dl

    if np.isclose(beta, np.pi, atol=1e-8):
        dl[L - 1 - mm] = (-1) ** (el + mm)
        return dl

    if el == 0:
        dl[L - 1] = 1
        return dl

    # These constants handle overflow by retrospectively renormalising
    big_const = 1e10
    bigi = 1.0 / big_const
    lbig = np.log(big_const)

    # Trigonometric constant adopted throughout
    c = np.cos(beta)
    s = np.sin(beta)
    t = np.tan(-beta / 2.0)
    lt = np.log(np.abs(t))
    c2 = np.cos(beta / 2.0)
    omc = 1.0 - c

    # Indexing boundaries
    half_slices = [el + mm + 1, el - mm + 1]
    lims = [L - 1 - el, L - 1 + el]

    # Vectors with indexing -L < m < L adopted throughout
    lrenorm = np.zeros(2, dtype=np.float64)
    sign = np.zeros(2, dtype=np.float64)
    cpi = np.zeros(el + 1, dtype=np.float64)
    cp2 = np.zeros(el + 1, dtype=np.float64)
    log_first_row = np.zeros(2 * el + 1, dtype=np.float64)

    # Populate vectors for first row
    log_first_row[0] = 2.0 * el * np.log(np.abs(c2))

    for i in range(2, np.max(half_slices) + 1):
        ratio = (2 * el + 2 - i) / (i - 1)
        log_first_row[i - 1] = log_first_row[i - 2] + np.log(ratio) / 2 + lt

    for i, slice in enumerate(half_slices):
        sign[i] = (t / np.abs(t)) ** ((slice - 1) % 2)

    # Initialising coefficients cp(m)= cplus(l-m).
    cpi[0] = 2.0 / np.sqrt(2 * el)
    for m in range(2, el + 1):
        cpi[m - 1] = 2.0 / np.sqrt(m * (2 * el + 1 - m))
        cp2[m - 1] = cpi[m - 1] / cpi[m - 2]

    # Use Turok & Bucher recursion to evaluate a single half row
    # Then evaluate the negative half row and reflect using
    # Wigner-d symmetry relation.

    for i, slice in enumerate(half_slices):
        sgn = (-1) ** (i)

        # Initialise the vector
        dl[lims[i]] = 1.0
        lamb = ((el + 1) * omc - slice + c) / s
        dl[lims[i] + sgn * 1] = lamb * dl[lims[i]] * cpi[0]

        for m in range(2, el + 1):
            lamb = ((el + 1) * omc - slice + m * c) / s
            dl[lims[i] + sgn * m] = (
                lamb * cpi[m - 1] * dl[lims[i] + sgn * (m - 1)]
                - cp2[m - 1] * dl[lims[i] + sgn * (m - 2)]
            )
            if dl[lims[i] + sgn * m] > big_const:
                lrenorm[i] = lrenorm[i] - lbig
                for im in range(m + 1):
                    dl[lims[i] + sgn * im] = dl[lims[i] + sgn * im] * bigi

        # Apply renormalisation
        renorm = sign[i] * np.exp(log_first_row[slice - 1] - lrenorm[i])

        if i == 0:
            for m in range(el):
                dl[lims[i] + sgn * m] = dl[lims[i] + sgn * m] * renorm

        if i == 1:
<<<<<<< HEAD
            for m in range(el+1):
                dl[lims[i] + sgn * m] = (-1)**((mm - m + el)%2) * dl[lims[i] + sgn * m] * renorm
    
    for m in range(-el, el+1):
        dl[m+L-1] *= (-1)**(abs(mm-m))
=======
            for m in range(el + 1):
                dl[lims[i] + sgn * m] = (
                    (-1) ** ((mm - m + el) % 2) * dl[lims[i] + sgn * m] * renorm
                )
>>>>>>> 6496b1cc

    return dl


def compute_quarter(dl: np.ndarray, beta: float, l: int, L: int) -> np.ndarray:
    """Compute the left quarter triangle of the Wigner-d matrix via Turok & Bucher
    recursion.

    Args:
        dl (np.ndarray): Wigner-d matrix slice to populate (shape: 2L-1, 2L-1).

        beta (float): Polar angle in radians.

        l (int): Harmonic degree of Wigner-d matrix.

        L (int): Harmonic band-limit.

    Returns:
        np.ndarray: Wigner-d matrix of dimension [2L-1, 2L-1] with left quarter
        triangle populated.
    """
    # Analytically evaluate singularities
    if np.isclose(beta, 0, atol=1e-8):
        dl[L - 1 - l : L + l, L - 1 - l : L + l] = np.identity(
            2 * l + 1, dtype=np.float64
        )
        return dl

    if np.isclose(beta, np.pi, atol=1e-8):
        for m in range(-l, l + 1):
            dl[L - 1 - m, L - 1 + m] = (-1) ** (l + m)
        return dl

    if l == 0:
        dl[L - 1, L - 1] = 1
        return dl

    # Define constants adopted throughout
    lp1 = 1 - (L - 1 - l)  # Offset for indexing (currently -L < m < L in 2D)

    # These constants handle overflow by retrospectively renormalising
    big_const = 1e10
    big = big_const
    bigi = 1.0 / big_const
    lbig = np.log(big)

    # Trigonometric constant adopted throughout
    c = np.cos(beta)
    s = np.sin(beta)
    t = np.tan(-beta / 2.0)
    c2 = np.cos(beta / 2.0)
    omc = 1.0 - c

    # Vectors with indexing -L < m < L adopted throughout
    lrenorm = np.zeros(2 * l + 1, dtype=np.float64)
    cp = np.zeros(2 * l + 1, dtype=np.float64)
    cpi = np.zeros(2 * l + 1, dtype=np.float64)
    cp2 = np.zeros(2 * l + 1, dtype=np.float64)
    log_first_row = np.zeros(2 * l + 1, dtype=np.float64)
    sign = np.zeros(2 * l + 1, dtype=np.float64)

    # Populate vectors for first row
    log_first_row[0] = 2.0 * l * np.log(np.abs(c2))
    sign[0] = 1.0

    for i in range(2, 2 * l + 2):
        m = l + 1 - i
        ratio = np.sqrt((m + l + 1) / (l - m))
        log_first_row[i - 1] = log_first_row[i - 2] + np.log(ratio) + np.log(np.abs(t))
        sign[i - 1] = sign[i - 2] * t / np.abs(t)

    # Initialising coefficients cp(m)= cplus(l-m).
    for m in range(1, l + 2):
        xm = l - m
        cpi[m - 1] = 2.0 / np.sqrt(l * (l + 1) - xm * (xm + 1))
        cp[m - 1] = 1.0 / cpi[m - 1]

    for m in range(2, l + 2):
        cp2[m - 1] = cpi[m - 1] * cp[m - 2]

    dl[1 - lp1, 1 - lp1] = 1.0
    dl[2 * l + 1 - lp1, 1 - lp1] = 1.0

    # Use Turok & Bucher recursion to fill from diagonal to horizontal (lower left eight)
    for index in range(2, l + 2):
        dl[index - lp1, 1 - lp1] = 1.0
        lamb = ((l + 1) * omc - index + c) / s
        dl[index - lp1, 2 - lp1] = lamb * dl[index - lp1, 1 - lp1] * cpi[0]
        if index > 2:
            for m in range(2, index):
                lamb = ((l + 1) * omc - index + m * c) / s
                dl[index - lp1, m + 1 - lp1] = (
                    lamb * cpi[m - 1] * dl[index - lp1, m - lp1]
                    - cp2[m - 1] * dl[index - lp1, m - 1 - lp1]
                )

                if dl[index - lp1, m + 1 - lp1] > big:
                    lrenorm[index - 1] = lrenorm[index - 1] - lbig
                    for im in range(1, m + 2):
                        dl[index - lp1, im - lp1] = dl[index - lp1, im - lp1] * bigi

    # Use Turok & Bucher recursion to fill horizontal to anti-diagonal (upper left eight)
    for index in range(l + 2, 2 * l + 1):
        dl[index - lp1, 1 - lp1] = 1.0
        lamb = ((l + 1) * omc - index + c) / s
        dl[index - lp1, 2 - lp1] = lamb * dl[index - lp1, 1 - lp1] * cpi[0]
        if index < 2 * l:
            for m in range(2, 2 * l - index + 2):
                lamb = ((l + 1) * omc - index + m * c) / s
                dl[index - lp1, m + 1 - lp1] = (
                    lamb * cpi[m - 1] * dl[index - lp1, m - lp1]
                    - cp2[m - 1] * dl[index - lp1, m - 1 - lp1]
                )
                if dl[index - lp1, m + 1 - lp1] > big:
                    lrenorm[index - 1] = lrenorm[index - 1] - lbig
                    for im in range(1, m + 2):
                        dl[index - lp1, im - lp1] = dl[index - lp1, im - lp1] * bigi

    # Apply renormalisation
    for i in range(1, l + 2):
        renorm = sign[i - 1] * np.exp(log_first_row[i - 1] - lrenorm[i - 1])
        for j in range(1, i + 1):
            dl[i - lp1, j - lp1] = dl[i - lp1, j - lp1] * renorm

    for i in range(l + 2, 2 * l + 2):
        renorm = sign[i - 1] * np.exp(log_first_row[i - 1] - lrenorm[i - 1])
        for j in range(1, 2 * l + 2 - i + 1):
            dl[i - lp1, j - lp1] = dl[i - lp1, j - lp1] * renorm

    return dl


def fill(dl: np.ndarray, l: int, L: int) -> np.ndarray:
    """Reflects Wigner-d quarter plane to complete full matrix by using symmetry
    properties of the Wigner-d matrices.

    Args:
        dl (np.ndarray): Wigner-d matrix to populate by symmetry.

        l (int): Harmonic degree of Wigner-d matrix.

        L (int): Harmonic band-limit.

    Returns:
        np.ndarray: A complete Wigner-d matrix of dimension [2L-1, 2L-1].
    """
    lp1 = 1 - (L - 1 - l)  # Offset for indexing (currently -L < m < L in 2D)

    # Reflect across anti-diagonal
    for i in range(1, l + 1):
        for j in range(l + 1, 2 * l + 1 - i + 1):
            dl[2 * l + 2 - i - lp1, 2 * l + 2 - j - lp1] = dl[j - lp1, i - lp1]

    # Reflect across diagonal
    for i in range(1, l + 2):
        sgn = -1
        for j in range(i + 1, l + 2):
            dl[i - lp1, j - lp1] = dl[j - lp1, i - lp1] * sgn
            sgn = sgn * (-1)

    # Fill right matrix
    for i in range(l + 2, 2 * l + 2):
        sgn = (-1) ** (i + 1)

        for j in range(1, 2 * l + 2 - i + 1):
            dl[j - lp1, i - lp1] = dl[i - lp1, j - lp1] * sgn
            sgn = sgn * (-1)

        for j in range(i, 2 * l + 2):
            dl[j - lp1, i - lp1] = dl[2 * l + 2 - i - lp1, 2 * l + 2 - j - lp1]

    for i in range(l + 2, 2 * l + 2):
        for j in range(2 * l + 3 - i, i - 1 + 1):
            dl[j - lp1, i - lp1] = dl[2 * l + 2 - i - lp1, 2 * l + 2 - j - lp1]

    return dl<|MERGE_RESOLUTION|>--- conflicted
+++ resolved
@@ -205,18 +205,11 @@
                 dl[lims[i] + sgn * m] = dl[lims[i] + sgn * m] * renorm
 
         if i == 1:
-<<<<<<< HEAD
             for m in range(el+1):
                 dl[lims[i] + sgn * m] = (-1)**((mm - m + el)%2) * dl[lims[i] + sgn * m] * renorm
     
     for m in range(-el, el+1):
         dl[m+L-1] *= (-1)**(abs(mm-m))
-=======
-            for m in range(el + 1):
-                dl[lims[i] + sgn * m] = (
-                    (-1) ** ((mm - m + el) % 2) * dl[lims[i] + sgn * m] * renorm
-                )
->>>>>>> 6496b1cc
 
     return dl
 
