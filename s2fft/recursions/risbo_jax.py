--- conflicted
+++ resolved
@@ -24,13 +24,7 @@
         el (int): Spherical harmonic degree :math:`\ell`.
 
     Returns:
-<<<<<<< HEAD
         jnp.ndarray: Plane of Wigner-d for `el` and `beta`, with full plane computed.
-    """
-=======
-        np.ndarray: Plane of Wigner-d for `el` and `beta`, with full plane computed.
->>>>>>> 1254b92d
-
     """
     if el == 0:
         dl = dl.at[el + L - 1, el + L - 1].set(1.0)
