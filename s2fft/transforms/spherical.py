from functools import partial
from typing import List, Optional

import jax.numpy as jnp
import numpy as np
from jax import custom_vjp, jit

from s2fft.sampling import s2_samples as samples
from s2fft.transforms import c_backend_spherical as c_sph
from s2fft.transforms import otf_recursions as otf
from s2fft.utils import healpix_ffts as hp
from s2fft.utils import (
    iterative_refinement,
    quadrature,
    quadrature_jax,
    resampling,
    resampling_jax,
    torch_wrapper,
)


def inverse(
    flm: np.ndarray,
    L: int,
    spin: int = 0,
    nside: int = None,
    sampling: str = "mw",
    method: str = "numpy",
    reality: bool = False,
    precomps: List = None,
    spmd: bool = False,
    L_lower: int = 0,
    _ssht_backend: int = 1,
) -> np.ndarray:
    r"""
    Wrapper for the inverse spin-spherical harmonic transform.

    Args:
        flm (np.ndarray): Spherical harmonic coefficients.

        L (int): Harmonic band-limit.

        spin (int, optional): Harmonic spin. Defaults to 0.

        nside (int, optional): HEALPix Nside resolution parameter.  Only required
            if sampling="healpix".  Defaults to None.

        sampling (str, optional): Sampling scheme.  Supported sampling schemes include
            {"mw", "mwss", "dh", "gl", "healpix"}.  Defaults to "mw".

        method (str, optional): Execution mode in {"numpy", "jax", "jax_cuda",
            "jax_ssht", "jax_healpy"}. Defaults to "numpy".

        reality (bool, optional): Whether the signal on the sphere is real.  If so,
            conjugate symmetry is exploited to reduce computational costs.  Defaults to
            False.

        precomps (List[np.ndarray]): Precomputed list of recursion coefficients. At most
            of length :math:`L^2`, which is a minimal memory overhead.

        spmd (bool, optional): Whether to map compute over multiple devices. Currently this
            only maps over all available devices, and is only valid for JAX implementations.
            Defaults to False.

        L_lower (int, optional): Harmonic lower-bound. Transform will only be computed
            for :math:`\texttt{L_lower} \leq \ell < \texttt{L}`. Defaults to 0.

        _ssht_backend (int, optional, experimental): Whether to default to SSHT core
            (set to 0) recursions or pick up ducc0 (set to 1) accelerated experimental
            backend. Use with caution.

    Raises:
        ValueError: Transform method not recognised.

    Returns:
        np.ndarray: Signal on the sphere.

    Note:
        The single-program multiple-data (SPMD) optional variable determines whether
        the transform is run over a single device or all available devices. For very low
        harmonic bandlimits L this is inefficient as the I/O overhead for communication
        between devices is noticable, however as L increases one will asymptotically
        recover acceleration by the number of devices.

    """
<<<<<<< HEAD
    if spin >= 8 and method in ["numpy", "jax", "cuda"]:
        raise Warning("Recursive transform may provide lower precision beyond spin ~ 8")

    if method == "numpy":
        return inverse_numpy(flm, L, spin, nside, sampling, reality, precomps, L_lower)
    elif method in ["jax", "cuda"]:
        use_healpix_custom_primitive = method == "cuda"
        method = "jax"
        return inverse_jax(
            flm,
            L,
            spin,
            nside,
            sampling,
            reality,
            precomps,
            spmd,
            L_lower,
            use_healpix_custom_primitive,
        )
    elif method == "jax_ssht":
=======
    if method not in _inverse_functions:
        raise ValueError(f"Method {method} not recognised.")

    if spin >= 8 and method in ("numpy", "jax", "jax_cuda", "torch"):
        raise Warning("Recursive transform may provide lower precision beyond spin ~ 8")

    inverse_kwargs = {"flm": flm, "L": L}
    if method in ("numpy", "jax", "jax_cuda", "torch"):
        inverse_kwargs.update(sampling=sampling, precomps=precomps, L_lower=L_lower)
    if method in ("jax", "jax_cuda", "torch"):
        inverse_kwargs["spmd"] = spmd
    if method == "jax_healpy":
        if sampling.lower() != "healpix":
            raise ValueError("Healpy only supports healpix sampling.")
    else:
        inverse_kwargs.update(spin=spin, reality=reality)
    if method == "jax_ssht":
>>>>>>> 0de6f110
        if sampling.lower() == "healpix":
            raise ValueError("SSHT does not support healpix sampling.")
        ssht_sampling = ["mw", "mwss", "dh", "gl"].index(sampling.lower())
        inverse_kwargs.update(ssht_sampling=ssht_sampling, _ssht_backend=_ssht_backend)
    else:
        inverse_kwargs["nside"] = nside

    return _inverse_functions[method](**inverse_kwargs)


def inverse_numpy(
    flm: np.ndarray,
    L: int,
    spin: int = 0,
    nside: int = None,
    sampling: str = "mw",
    reality: bool = False,
    precomps: List = None,
    L_lower: int = 0,
) -> np.ndarray:
    r"""
    Compute the inverse spin-spherical harmonic transform (numpy).

    Uses separation of variables and exploits the Price & McEwen recursion for accelerated
    and numerically stable Wiger-d on-the-fly recursions. The memory overhead for this
    function is theoretically :math:`\mathcal{O}(L^2)`.

    Args:
        flm (np.ndarray): Spherical harmonic coefficients.

        L (int): Harmonic band-limit.

        spin (int, optional): Harmonic spin. Defaults to 0.

        nside (int, optional): HEALPix Nside resolution parameter.  Only required
            if sampling="healpix".  Defaults to None.

        sampling (str, optional): Sampling scheme.  Supported sampling schemes include
            {"mw", "mwss", "dh", "gl", "healpix"}.  Defaults to "mw".

        reality (bool, optional): Whether the signal on the sphere is real.  If so,
            conjugate symmetry is exploited to reduce computational costs.  Defaults to
            False.

        precomps (List[np.ndarray]): Precomputed list of recursion coefficients. At most
            of length :math:`L^2`, which is a minimal memory overhead.

        L_lower (int, optional): Harmonic lower-bound. Transform will only be computed
            for :math:`\texttt{L_lower} \leq \ell < \texttt{L}`. Defaults to 0.

    Returns:
        np.ndarray: Signal on the sphere.

    """
    # Define latitudinal sample positions and Fourier offsets
    thetas = samples.thetas(L, sampling, nside)
    m_offset = 1 if sampling.lower() in ["mwss", "healpix"] else 0
    m_start_ind = L - 1 if reality else 0
    L0 = L_lower

    # Copy flm argument to avoid in-place updates being propagated back to caller
    flm = flm.copy()

    # Apply harmonic normalisation
    flm[L0:] = np.einsum(
        "lm,l->lm", flm[L0:], np.sqrt((2 * np.arange(L0, L) + 1) / (4 * np.pi))
    )

    # Perform latitudinal wigner-d recursions
    ftm = otf.inverse_latitudinal_step(
        flm, thetas, L, spin, nside, sampling, reality, precomps, L0
    )

    # Remove south pole singularity
    if sampling.lower() in ["mw", "mwss"]:
        ftm[-1] = 0
        ftm[-1, L - 1 + spin + m_offset] = np.nansum(
            (-1) ** abs(np.arange(L0, L) - spin) * flm[L0:, L - 1 + spin]
        )
    # Remove north pole singularity
    if sampling.lower() == "mwss":
        ftm[0] = 0
        ftm[0, L - 1 - spin + m_offset] = jnp.nansum(flm[L0:, L - 1 - spin])

    # Correct healpix theta row offsets
    if sampling.lower() == "healpix":
        phase_shifts = hp.ring_phase_shifts_hp(L, nside, False, reality)
        ftm[:, m_start_ind + m_offset :] *= phase_shifts

    # Perform longitundal Fast Fourier Transforms
    ftm *= (-1) ** spin
    if sampling.lower() == "healpix":
        if reality:
            ftm[:, m_offset : L - 1 + m_offset] = np.flip(
                np.conj(ftm[:, L - 1 + m_offset + 1 :]), axis=-1
            )
        return hp.healpix_ifft(ftm, L, nside, "numpy", reality)
    else:
        if reality:
            return np.fft.irfft(
                ftm[:, L - 1 + m_offset :],
                samples.nphi_equiang(L, sampling),
                axis=1,
                norm="forward",
            )
        else:
            return np.fft.ifft(np.fft.ifftshift(ftm, axes=1), axis=1, norm="forward")


@partial(jit, static_argnums=(1, 3, 4, 5, 7, 8, 9))
def inverse_jax(
    flm: jnp.ndarray,
    L: int,
    spin: int = 0,
    nside: int = None,
    sampling: str = "mw",
    reality: bool = False,
    precomps: List = None,
    spmd: bool = False,
    L_lower: int = 0,
    use_healpix_custom_primitive: bool = False,
) -> jnp.ndarray:
    r"""
    Compute the inverse spin-spherical harmonic transform (JAX).

    Uses separation of variables and exploits the Price & McEwen recursion for accelerated
    and numerically stable Wiger-d on-the-fly recursions. The memory overhead for this
    function is theoretically :math:`\mathcal{O}(L^2)`. This is a JAX implementation of
    :func:`~inverse_numpy`.

    Args:
        flm (jnp.ndarray): Spherical harmonic coefficients.

        L (int): Harmonic band-limit.

        spin (int, optional): Harmonic spin. Defaults to 0.

        nside (int, optional): HEALPix Nside resolution parameter.  Only required
            if sampling="healpix".  Defaults to None.

        sampling (str, optional): Sampling scheme.  Supported sampling schemes include
            {"mw", "mwss", "dh", "gl", "healpix"}.  Defaults to "mw".

        reality (bool, optional): Whether the signal on the sphere is real.  If so,
            conjugate symmetry is exploited to reduce computational costs.  Defaults to
            False.

        precomps (List[jnp.ndarray]): Precomputed list of recursion coefficients. At most
            of length :math:`L^2`, which is a minimal memory overhead.

        spmd (bool, optional): Whether to map compute over multiple devices. Currently this
            only maps over all available devices. Defaults to False.

        L_lower (int, optional): Harmonic lower-bound. Transform will only be computed
            for :math:`\texttt{L_lower} \leq \ell < \texttt{L}`. Defaults to 0.

        use_healpix_custom_primitive (bool, optional): Whether to use a custom CUDA
<<<<<<< HEAD
            primitive for computing HEALPix fast fourier transform when `sampling =
            "healpix"` and running on a cuda compatible gpu device. using a custom
            primitive reduces long compilation times when jit compiling. defaults to
            `False`.
=======
            primitive for computing HEALPix fast Fourier transform when `sampling =
            "healpix"` and running on a CUDA compatible GPU device. Using a custom
            primitive reduces long compilation times when just-in-time compiling.
            Defaults to `False`.
>>>>>>> 0de6f110

    Returns:
        jnp.ndarray: Signal on the sphere.

    Note:
        The single-program multiple-data (SPMD) optional variable determines whether
        the transform is run over a single device or all available devices. For very low
        harmonic bandlimits L this is inefficient as the I/O overhead for communication
        between devices is noticable, however as L increases one will asymptotically
        recover acceleration by the number of devices.

    """
    # Define latitudinal sample positions and Fourier offsets
    thetas = samples.thetas(L, sampling, nside)
    m_offset = 1 if sampling.lower() in ["mwss", "healpix"] else 0
    m_start_ind = L - 1 if reality else 0

    # Apply harmonic normalisation
    flm = flm.at[L_lower:].set(
        jnp.einsum(
            "lm,l->lm",
            flm[L_lower:],
            jnp.sqrt((2 * jnp.arange(L_lower, L) + 1) / (4 * jnp.pi)),
            optimize=True,
        )
    )

    # Perform latitudinal wigner-d recursions
    @custom_vjp
    def flm_to_ftm(flm, spin, precomps):
        return otf.inverse_latitudinal_step_jax(
            flm,
            thetas,
            L,
            spin,
            nside,
            sampling,
            reality,
            precomps=precomps,
            spmd=spmd,
            L_lower=L_lower,
        )

    def f_fwd(flm, spin, precomps):
        return flm_to_ftm(flm, spin, precomps), ([], spin, [])

    def f_bwd(res, gtm):
        spin = res[1]
        glm = otf.forward_latitudinal_step_jax(
            gtm,
            thetas,
            L,
            spin,
            nside,
            sampling,
            reality,
            spmd=spmd,
            L_lower=L_lower,
        )
        return glm, None, None

    flm_to_ftm.defvjp(f_fwd, f_bwd)
    ftm = flm_to_ftm(flm, spin, precomps)

    # Correct healpix theta row offsets
    if sampling.lower() == "healpix":
        phase_shifts = hp.ring_phase_shifts_hp_jax(L, nside, False, reality)
        ftm = ftm.at[:, m_start_ind + m_offset :].multiply(phase_shifts)

    # Perform longitundal Fast Fourier Transforms
    ftm *= (-1) ** jnp.abs(spin)
    if reality:
        ftm = ftm.at[:, m_offset : L - 1 + m_offset].set(
            jnp.flip(jnp.conj(ftm[:, L - 1 + m_offset + 1 :]), axis=-1)
        )
    if sampling.lower() == "healpix":
        if use_healpix_custom_primitive:
            return hp.healpix_ifft(ftm, L, nside, "cuda")
        else:
            return hp.healpix_ifft(ftm, L, nside, "jax")
    else:
        ftm = jnp.conj(jnp.fft.ifftshift(ftm, axes=1))
        f = jnp.conj(jnp.fft.fft(ftm, axis=1, norm="backward"))
        return jnp.real(f) if reality else f


inverse_torch = torch_wrapper.wrap_as_torch_function(inverse_jax)


def forward(
    f: np.ndarray,
    L: int,
    spin: int = 0,
    nside: Optional[int] = None,
    sampling: str = "mw",
    method: str = "numpy",
    reality: bool = False,
    precomps: Optional[List] = None,
    spmd: bool = False,
    L_lower: int = 0,
    iter: Optional[int] = None,
    _ssht_backend: int = 1,
) -> np.ndarray:
    r"""
    Wrapper for the forward spin-spherical harmonic transform.

    Args:
        f (np.ndarray): Signal on the sphere.

        L (int): Harmonic band-limit.

        spin (int, optional): Harmonic spin. Defaults to 0.

        nside (int, optional): HEALPix Nside resolution parameter.  Only required
            if sampling="healpix".  Defaults to None.

        sampling (str, optional): Sampling scheme.  Supported sampling schemes include
            {"mw", "mwss", "dh", "gl", "healpix"}.  Defaults to "mw".

        method (str, optional): Execution mode in {"numpy", "jax", "jax_cuda",
            jax_ssht", "jax_healpy"}. Defaults to "numpy".

        reality (bool, optional): Whether the signal on the sphere is real.  If so,
            conjugate symmetry is exploited to reduce computational costs.  Defaults to
            False.

        precomps (List[np.ndarray]): Precomputed list of recursion coefficients. At most
            of length :math:`L^2`, which is a minimal memory overhead.

        spmd (bool, optional): Whether to map compute over multiple devices. Currently this
            only maps over all available devices, and is only valid for JAX implementations.
            Defaults to False.

        L_lower (int, optional): Harmonic lower-bound. Transform will only be computed
            for :math:`\texttt{L_lower} \leq \ell < \texttt{L}`. Defaults to 0.

        iter (int, optional): Number of iterative refinement iterations to use to
            improve accuracy of forward transform (as an inverse of inverse transform).
            Primarily of use with HEALPix sampling for which there is not a sampling
            theorem, and round-tripping through the forward and inverse transforms will
            introduce an error. If set to `None`, the default, 3 iterations will be used
            if :code:`sampling == "healpix"` and :code:`method == "jax_healpy"` and zero
            otherwise. Not used for `jax_ssht` method.

        _ssht_backend (int, optional, experimental): Whether to default to SSHT core
            (set to 0) recursions or pick up ducc0 (set to 1) accelerated experimental
            backend. Use with caution.

    Raises:
        ValueError: Transform method not recognised.

    Returns:
        np.ndarray: Spherical harmonic coefficients.

    Note:
        The single-program multiple-data (SPMD) optional variable determines whether
        the transform is run over a single device or all available devices. For very low
        harmonic bandlimits L this is inefficient as the I/O overhead for communication
        between devices is noticable, however as L increases one will asymptotically
        recover acceleration by the number of devices.

    """
<<<<<<< HEAD
    if spin >= 8 and method in ["numpy", "jax", "cuda"]:
=======
    if method not in _forward_functions:
        raise ValueError(f"Method {method} not recognised.")

    if spin >= 8 and method in ("numpy", "jax", "jax_cuda", "torch"):
>>>>>>> 0de6f110
        raise Warning("Recursive transform may provide lower precision beyond spin ~ 8")

    if iter is None:
        iter = 3 if sampling.lower() == "healpix" and method == "jax_healpy" else 0

    forward_kwargs = {"f": f, "L": L}
    if method in ("numpy", "jax", "jax_cuda", "torch"):
        forward_kwargs.update(sampling=sampling, precomps=precomps, L_lower=L_lower)
    if method in ("jax", "jax_cuda", "torch"):
        forward_kwargs["spmd"] = spmd
    if method == "jax_healpy":
        if sampling.lower() != "healpix":
            raise ValueError("Healpy only supports healpix sampling.")
        forward_kwargs["iter"] = iter
    else:
        forward_kwargs.update(spin=spin, reality=reality)
    if method == "jax_ssht":
        if sampling.lower() == "healpix":
            raise ValueError("SSHT does not support healpix sampling.")
        ssht_sampling = ["mw", "mwss", "dh", "gl"].index(sampling.lower())
        forward_kwargs.update(ssht_sampling=ssht_sampling, _ssht_backend=_ssht_backend)
    else:
        forward_kwargs["nside"] = nside

    if iter > 0 and method != "jax_healpy":
        f = forward_kwargs.pop("f")
        inverse_kwargs = forward_kwargs.copy()
        inverse_kwargs.pop("precomps")
        return iterative_refinement.forward_with_iterative_refinement(
            f=f,
            n_iter=iter,
            forward_function=partial(_forward_functions[method], **forward_kwargs),
            backward_function=partial(_inverse_functions[method], **inverse_kwargs),
        )
    else:
        return _forward_functions[method](**forward_kwargs)


def forward_numpy(
    f: np.ndarray,
    L: int,
    spin: int = 0,
    nside: int = None,
    sampling: str = "mw",
    reality: bool = False,
    precomps: List = None,
    L_lower: int = 0,
) -> np.ndarray:
    r"""
    Compute the forward spin-spherical harmonic transform (JAX).

    Uses separation of variables and exploits the Price & McEwen recursion for accelerated
    and numerically stable Wiger-d on-the-fly recursions. The memory overhead for this
    function is theoretically :math:`\mathcal{O}(L^2)`.

    Args:
        f (np.ndarray): Signal on the sphere

        L (int): Harmonic band-limit.

        spin (int, optional): Harmonic spin. Defaults to 0.

        nside (int, optional): HEALPix Nside resolution parameter.  Only required
            if sampling="healpix".  Defaults to None.

        sampling (str, optional): Sampling scheme.  Supported sampling schemes include
            {"mw", "mwss", "dh", "gl", "healpix"}.  Defaults to "mw".

        reality (bool, optional): Whether the signal on the sphere is real.  If so,
            conjugate symmetry is exploited to reduce computational costs.  Defaults to
            False.

        precomps (List[np.ndarray]): Precomputed list of recursion coefficients. At most
            of length :math:`L^2`, which is a minimal memory overhead.

        L_lower (int, optional): Harmonic lower-bound. Transform will only be computed
            for :math:`\texttt{L_lower} \leq \ell < \texttt{L}`. Defaults to 0.

    Returns:
        np.ndarray: Spherical harmonic coefficients

    """
    # Resample mw onto mwss and double resolution of both
    if sampling.lower() == "mw":
        f = resampling.mw_to_mwss(f, L, spin)
    if sampling.lower() in ["mw", "mwss"]:
        sampling = "mwss"
        f = resampling.upsample_by_two_mwss(f, L, spin)
        thetas = samples.thetas(2 * L, sampling)
    else:
        thetas = samples.thetas(L, sampling, nside)

    # Define latitudinal sample positions and Fourier offsets
    weights = quadrature.quad_weights_transform(L, sampling, 0, nside)
    m_offset = 1 if sampling in ["mwss", "healpix"] else 0
    m_start_ind = L - 1 if reality else 0
    L0 = L_lower

    # Perform longitundal Fast Fourier Transforms
    if sampling.lower() == "healpix":
        ftm = hp.healpix_fft(f, L, nside, "numpy", reality)
    else:
        if reality:
            t = np.fft.rfft(np.real(f), axis=1, norm="backward")
            if m_offset != 0:
                t = t[:, :-1]
            ftm = np.zeros_like(f).astype(np.complex128)
            ftm[:, L - 1 + m_offset :] = t
        else:
            ftm = np.fft.fftshift(np.fft.fft(f, axis=1, norm="backward"), axes=1)

    # Apply quadrature weights
    ftm = np.einsum("tm,t->tm", ftm, weights)

    # Correct healpix theta row offsets
    if sampling.lower() == "healpix":
        phase_shifts = hp.ring_phase_shifts_hp(L, nside, True, reality)
        ftm[:, m_start_ind + m_offset :] *= phase_shifts

    # Perform latitudinal wigner-d recursions
    if sampling.lower() == "mwss":
        flm = otf.forward_latitudinal_step(
            ftm[1:-1],
            thetas[1:-1],
            L,
            spin,
            nside,
            sampling,
            reality,
            precomps,
            L0,
        )
    else:
        flm = otf.forward_latitudinal_step(
            ftm, thetas, L, spin, nside, sampling, reality, precomps, L0
        )

    # Include both pole singularities explicitly
    if sampling.lower() == "mwss":
        flm[L0:, L - 1 + spin] += (-1) ** abs(np.arange(L0, L) - spin) * ftm[
            -1, L - 1 + spin + m_offset
        ]
        flm[L0:, L - 1 - spin] += ftm[0, L - 1 - spin + m_offset]

    # Apply harmonic normalisation
    flm[L0:] = np.einsum(
        "lm,l->lm", flm[L0:], np.sqrt((2 * np.arange(L0, L) + 1) / (4 * np.pi))
    )

    # Mirror to complete hermitian conjugate
    if reality:
        m_conj = (-1) ** (np.arange(1, L) % 2)
        flm[..., :m_start_ind] = np.flip(
            m_conj * np.conj(flm[..., m_start_ind + 1 :]), axis=-1
        )

    # Enforce spin condition explicitly
    flm[: max(abs(spin), L_lower)] = 0.0

    return flm * (-1) ** spin


@partial(jit, static_argnums=(1, 3, 4, 5, 7, 8, 9))
def forward_jax(
    f: jnp.ndarray,
    L: int,
    spin: int = 0,
    nside: int = None,
    sampling: str = "mw",
    reality: bool = False,
    precomps: List = None,
    spmd: bool = False,
    L_lower: int = 0,
    use_healpix_custom_primitive: bool = False,
) -> jnp.ndarray:
    r"""
    Compute the forward spin-spherical harmonic transform (JAX).

    Uses separation of variables and exploits the Price & McEwen recursion for accelerated
    and numerically stable Wiger-d on-the-fly recursions. The memory overhead for this
    function is theoretically :math:`\mathcal{O}(L^2)`. This is a JAX implementation of
    :func:`~forward_numpy`.

    Args:
        f (jnp.ndarray): Signal on the sphere

        L (int): Harmonic band-limit.

        spin (int, optional): Harmonic spin. Defaults to 0.

        nside (int, optional): HEALPix Nside resolution parameter.  Only required
            if sampling="healpix".  Defaults to None.

        sampling (str, optional): Sampling scheme.  Supported sampling schemes include
            {"mw", "mwss", "dh", "gl", "healpix"}.  Defaults to "mw".

        reality (bool, optional): Whether the signal on the sphere is real.  If so,
            conjugate symmetry is exploited to reduce computational costs.  Defaults to
            False.

        precomps (List[jnp.ndarray]): Precomputed list of recursion coefficients. At most
            of length :math:`L^2`, which is a minimal memory overhead.

        spmd (bool, optional): Whether to map compute over multiple devices. Currently this
            only maps over all available devices. Defaults to False.

        L_lower (int, optional): Harmonic lower-bound. Transform will only be computed
            for :math:`\texttt{L_lower} \leq \ell < \texttt{L}`. Defaults to 0.

        use_healpix_custom_primitive (bool, optional): Whether to use a custom CUDA
            primitive for computing HEALPix fast Fourier transform when `sampling =
            "healpix"` and running on a CUDA compatible GPU device. Using a custom
            primitive reduces long compilation times when just-in-time compiling.
            Defaults to `False`.

    Returns:
        jnp.ndarray: Spherical harmonic coefficients

    Note:
        The single-program multiple-data (SPMD) optional variable determines whether
        the transform is run over a single device or all available devices. For very low
        harmonic bandlimits L this is inefficient as the I/O overhead for communication
        between devices is noticable, however as L increases one will asymptotically
        recover acceleration by the number of devices.

    """
    # Resample mw onto mwss and double resolution of both
    if sampling.lower() == "mw":
        f = resampling_jax.mw_to_mwss(f, L, spin)
    if sampling.lower() in ["mw", "mwss"]:
        sampling = "mwss"
        f = resampling_jax.upsample_by_two_mwss(f, L, spin)
        thetas = samples.thetas(2 * L, sampling)
    else:
        thetas = samples.thetas(L, sampling, nside)

    # Define latitudinal sample positions and Fourier offsets
    weights = quadrature_jax.quad_weights_transform(L, sampling, nside)
    m_offset = 1 if sampling in ["mwss", "healpix"] else 0
    m_start_ind = L - 1 if reality else 0

    # Perform longitundal Fast Fourier Transforms
    if sampling.lower() == "healpix":
        if use_healpix_custom_primitive:
            ftm = hp.healpix_fft(f, L, nside, "cuda", reality)
        else:
            ftm = hp.healpix_fft(f, L, nside, "jax", reality)
    else:
        if reality:
            t = jnp.fft.rfft(jnp.real(f), axis=1, norm="backward")
            if m_offset != 0:
                t = t[:, :-1]
            ftm = jnp.zeros_like(f).astype(jnp.complex128)
            ftm = ftm.at[:, L - 1 + m_offset :].set(t)
        else:
            ftm = jnp.fft.fftshift(jnp.fft.fft(f, axis=1, norm="backward"), axes=1)

    # Apply quadrature weights
    ftm = jnp.einsum("tm,t->tm", ftm, weights, optimize=True)

    # Correct healpix theta row offsets
    if sampling.lower() == "healpix":
        phase_shifts = hp.ring_phase_shifts_hp_jax(L, nside, True, reality)
        ftm = ftm.at[:, m_start_ind + m_offset :].multiply(phase_shifts)

    # Perform latitudinal wigner-d recursions
    @custom_vjp
    def ftm_to_flm(ftm, spin, precomps):
        flm = otf.forward_latitudinal_step_jax(
            ftm,
            thetas,
            L,
            spin,
            nside,
            sampling,
            reality,
            precomps=precomps,
            spmd=spmd,
            L_lower=L_lower,
        )
        return flm

    def f_fwd(ftm, spin, precomps):
        return ftm_to_flm(ftm, spin, precomps), ([], spin, [])

    def f_bwd(res, glm):
        spin = res[1]
        gtm = otf.inverse_latitudinal_step_jax(
            glm,
            thetas,
            L,
            spin,
            nside,
            sampling,
            reality,
            spmd=spmd,
            L_lower=L_lower,
        )
        return gtm, None, None

    ftm_to_flm.defvjp(f_fwd, f_bwd)
    flm = ftm_to_flm(ftm, spin, precomps)

    # Apply harmonic normalisation
    flm = flm.at[L_lower:].set(
        jnp.einsum(
            "lm,l->lm",
            flm[L_lower:],
            jnp.sqrt((2 * jnp.arange(L_lower, L) + 1) / (4 * jnp.pi)),
            optimize=True,
        )
    )

    # Hermitian conjugate symmetry
    if reality:
        flm = flm.at[..., :m_start_ind].set(
            jnp.flip(
                (-1) ** (jnp.arange(1, L) % 2) * jnp.conj(flm[..., m_start_ind + 1 :]),
                axis=-1,
            )
        )

    # Enforce spin condition explicitly.
    indices = jnp.repeat(jnp.expand_dims(jnp.arange(L), -1), 2 * L - 1, axis=-1)
    flm = jnp.where(indices < abs(spin), jnp.zeros_like(flm), flm[..., :])

    return flm * (-1) ** jnp.abs(spin)


forward_torch = torch_wrapper.wrap_as_torch_function(forward_jax)


_inverse_functions = {
    "numpy": inverse_numpy,
    "jax": inverse_jax,
    "jax_cuda": partial(inverse_jax, use_healpix_custom_primitive=True),
    "jax_ssht": c_sph.ssht_inverse,
    "jax_healpy": c_sph.healpy_inverse,
    "torch": inverse_torch,
}

_forward_functions = {
    "numpy": forward_numpy,
    "jax": forward_jax,
    "jax_cuda": partial(forward_jax, use_healpix_custom_primitive=True),
    "jax_ssht": c_sph.ssht_forward,
    "jax_healpy": c_sph.healpy_forward,
    "torch": forward_torch,
}<|MERGE_RESOLUTION|>--- conflicted
+++ resolved
@@ -83,29 +83,6 @@
         recover acceleration by the number of devices.
 
     """
-<<<<<<< HEAD
-    if spin >= 8 and method in ["numpy", "jax", "cuda"]:
-        raise Warning("Recursive transform may provide lower precision beyond spin ~ 8")
-
-    if method == "numpy":
-        return inverse_numpy(flm, L, spin, nside, sampling, reality, precomps, L_lower)
-    elif method in ["jax", "cuda"]:
-        use_healpix_custom_primitive = method == "cuda"
-        method = "jax"
-        return inverse_jax(
-            flm,
-            L,
-            spin,
-            nside,
-            sampling,
-            reality,
-            precomps,
-            spmd,
-            L_lower,
-            use_healpix_custom_primitive,
-        )
-    elif method == "jax_ssht":
-=======
     if method not in _inverse_functions:
         raise ValueError(f"Method {method} not recognised.")
 
@@ -123,7 +100,6 @@
     else:
         inverse_kwargs.update(spin=spin, reality=reality)
     if method == "jax_ssht":
->>>>>>> 0de6f110
         if sampling.lower() == "healpix":
             raise ValueError("SSHT does not support healpix sampling.")
         ssht_sampling = ["mw", "mwss", "dh", "gl"].index(sampling.lower())
@@ -281,18 +257,11 @@
             for :math:`\texttt{L_lower} \leq \ell < \texttt{L}`. Defaults to 0.
 
         use_healpix_custom_primitive (bool, optional): Whether to use a custom CUDA
-<<<<<<< HEAD
-            primitive for computing HEALPix fast fourier transform when `sampling =
-            "healpix"` and running on a cuda compatible gpu device. using a custom
-            primitive reduces long compilation times when jit compiling. defaults to
-            `False`.
-=======
             primitive for computing HEALPix fast Fourier transform when `sampling =
             "healpix"` and running on a CUDA compatible GPU device. Using a custom
             primitive reduces long compilation times when just-in-time compiling.
             Defaults to `False`.
->>>>>>> 0de6f110
-
+Z
     Returns:
         jnp.ndarray: Signal on the sphere.
 
@@ -454,14 +423,10 @@
         recover acceleration by the number of devices.
 
     """
-<<<<<<< HEAD
-    if spin >= 8 and method in ["numpy", "jax", "cuda"]:
-=======
     if method not in _forward_functions:
         raise ValueError(f"Method {method} not recognised.")
 
     if spin >= 8 and method in ("numpy", "jax", "jax_cuda", "torch"):
->>>>>>> 0de6f110
         raise Warning("Recursive transform may provide lower precision beyond spin ~ 8")
 
     if iter is None:
