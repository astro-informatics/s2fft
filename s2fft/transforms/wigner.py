from functools import partial
from typing import List

import jax.numpy as jnp
import numpy as np
from jax import jit, vmap

import s2fft
from s2fft.sampling import so3_samples as samples
from s2fft.transforms import c_backend_spherical as c_sph
from s2fft.utils import torch_wrapper


def inverse(
    flmn: np.ndarray,
    L: int,
    N: int,
    nside: int = None,
    sampling: str = "mw",
    method: str = "numpy",
    reality: bool = False,
    precomps: List = None,
    L_lower: int = 0,
    _ssht_backend: int = 1,
) -> np.ndarray:
    r"""
    Wrapper for the inverse Wigner transform, i.e. inverse Fourier transform on
    :math:`SO(3)`.

    Importantly, the convention adopted for storage of f is :math:`[\gamma, \beta,
    \alpha]`, for Euler angles :math:`(\alpha, \beta, \gamma)` following the
    :math:`zyz` Euler convention, in order to simplify indexing for internal use.
    For a given :math:`\gamma` we thus recover a signal on the sphere indexed by
    :math:`[\theta, \phi]`, i.e. we associate :math:`\beta` with :math:`\theta` and
    :math:`\alpha` with :math:`\phi`.

    Should the user select method = "jax_ssht" they will be restricted to deployment on
    CPU using our custom JAX frontend for the SSHT C library [1]. In many
    cases this approach may be desirable to mitigate e.g. memory i/o cost.

    Args:
        flmn (np.ndarray): Wigner coefficients with shape :math:`[2N-1, L, 2L-1]`.

        L (int): Harmonic band-limit.

        N (int): Azimuthal band-limit. For high precision beyond :math:`N \approx 8`,
            one should use `method="jax_ssht"`.

        nside (int, optional): HEALPix Nside resolution parameter.  Only required
            if sampling="healpix".  Defaults to None.

        sampling (str, optional): Sampling scheme.  Supported sampling schemes include
            {"mw", "mwss", "dh", "gl", "healpix"}.  Defaults to "mw".

        method (str, optional): Execution mode in {"numpy", "jax", "jax_ssht"}.
            Defaults to "numpy".

        reality (bool, optional): Whether the signal on the sphere is real.  If so,
            conjugate symmetry is exploited to reduce computational costs.  Defaults to
            False.

        precomps (List[np.ndarray]): Precomputed list of recursion coefficients. At most
            of length :math:`L^2`, which is a minimal memory overhead.

        L_lower (int, optional): Harmonic lower-bound. Transform will only be computed
            for :math:`\texttt{L_lower} \leq \ell < \texttt{L}`. Defaults to 0.

        _ssht_backend (int, optional, experimental): Whether to default to SSHT core
            (set to 0) recursions or pick up ducc0 (set to 1) accelerated experimental
            backend. Use with caution.

    Raises:
        ValueError: Transform method not recognised.

    Returns:
        np.ndarray:  Signal on the on :math:`SO(3)` with shape :math:`[n_{\gamma},
        n_{\beta}, n_{\alpha}]`, where :math:`n_\xi` denotes the number of samples for
        angle :math:`\xi`.

    Note:
        [1] McEwen, Jason D. and Yves Wiaux. “A Novel Sampling Theorem on the Sphere.”
            IEEE Transactions on Signal Processing 59 (2011): 5876-5887.

    """
    if method not in _inverse_functions:
        raise ValueError(f"Method {method} not recognised.")

    if N >= 8 and method in ("numpy", "jax", "torch"):
        raise Warning("Recursive transform may provide lower precision beyond N ~ 8")

<<<<<<< HEAD
    if method == "numpy":
        return inverse_numpy(flmn, L, N, nside, sampling, reality, precomps, L_lower)
    elif method in ["jax", "cuda"]:
        use_healpix_custom_primitive = method == "cuda"
        method = "jax"
        return inverse_jax(
            flmn,
            L,
            N,
            nside,
            sampling,
            reality,
            precomps,
            L_lower,
            use_healpix_custom_primitive,
        )
    elif method == "jax_ssht":
=======
    inverse_kwargs = {
        "flmn": flmn,
        "L": L,
        "N": N,
        "L_lower": L_lower,
        "sampling": sampling,
        "reality": reality,
    }

    if method in ("jax", "numpy", "torch"):
        inverse_kwargs.update(nside=nside, precomps=precomps)

    if method == "jax_ssht":
>>>>>>> 0de6f110
        if sampling.lower() == "healpix":
            raise ValueError("SSHT does not support healpix sampling.")
        inverse_kwargs["_ssht_backend"] = _ssht_backend

    return _inverse_functions[method](**inverse_kwargs)


def inverse_numpy(
    flmn: np.ndarray,
    L: int,
    N: int,
    nside: int = None,
    sampling: str = "mw",
    reality: bool = False,
    precomps: List = None,
    L_lower: int = 0,
) -> np.ndarray:
    r"""
    Compute the inverse Wigner transform (numpy).

    Uses separation of variables and exploits the Price & McEwen recursion for accelerated
    and numerically stable Wiger-d on-the-fly recursions. The memory overhead for this
    function is theoretically :math:`\mathcal{O}(NL^2)`.

    Importantly, the convention adopted for storage of f is :math:`[\gamma, \beta,
    \alpha]`, for Euler angles :math:`(\alpha, \beta, \gamma)` following the
    :math:`zyz` Euler convention, in order to simplify indexing for internal use.
    For a given :math:`\gamma` we thus recover a signal on the sphere indexed by
    :math:`[\theta, \phi]`, i.e. we associate :math:`\beta` with :math:`\theta` and
    :math:`\alpha` with :math:`\phi`.

    Args:
        flmn (np.ndarray): Wigner coefficients with shape :math:`[2N-1, L, 2L-1]`.

        L (int): Harmonic band-limit.

        N (int): Azimuthal band-limit. Recursive transform will have lower precision
            beyond :math:`N \approx 8`.

        nside (int, optional): HEALPix Nside resolution parameter.  Only required
            if sampling="healpix".  Defaults to None.

        sampling (str, optional): Sampling scheme.  Supported sampling schemes include
            {"mw", "mwss", "dh", "gl", "healpix"}.  Defaults to "mw".

        reality (bool, optional): Whether the signal on the sphere is real.  If so,
            conjugate symmetry is exploited to reduce computational costs.  Defaults to
            False.

        precomps (List[np.ndarray]): Precomputed list of recursion coefficients. At most
            of length :math:`L^2`, which is a minimal memory overhead.

        L_lower (int, optional): Harmonic lower-bound. Transform will only be computed
            for :math:`\texttt{L_lower} \leq \ell < \texttt{L}`. Defaults to 0.

    Returns:
        np.ndarray: Signal on the sphere.

    """
    if precomps is None:
        precomps = s2fft.generate_precomputes_wigner(
            L, N, sampling, nside, False, reality, L_lower
        )
    fban = np.zeros(samples.f_shape(L, N, sampling, nside), dtype=np.complex128)

    # Copy flmn argument to avoid in-place updates being propagated back to caller
    flmn = flmn.copy()

    flmn[:, L_lower:] = np.einsum(
        "...nlm,...l->...nlm",
        flmn[:, L_lower:],
        np.sqrt((2 * np.arange(L_lower, L) + 1) / (16 * np.pi**3)),
    )

    n_start_ind = 0 if reality else -N + 1
    for n in range(n_start_ind, N):
        fban[N - 1 + n] = (-1) ** n * s2fft.inverse_numpy(
            flmn[N - 1 + n],
            L,
            -n,
            nside,
            sampling,
            reality if n == 0 else False,
            precomps[n - n_start_ind],
            L_lower,
        )

    ax = -2 if sampling.lower() == "healpix" else -3
    if reality:
        f = np.fft.irfft(fban[N - 1 :], 2 * N - 1, axis=ax, norm="forward")
    else:
        f = np.fft.ifft(np.fft.ifftshift(fban, axes=ax), axis=ax, norm="forward")

    return f


@partial(jit, static_argnums=(1, 2, 3, 4, 5, 7))
def inverse_jax(
    flmn: jnp.ndarray,
    L: int,
    N: int,
    nside: int = None,
    sampling: str = "mw",
    reality: bool = False,
    precomps: List = None,
    L_lower: int = 0,
) -> jnp.ndarray:
    r"""
    Compute the inverse Wigner transform (JAX).

    Uses separation of variables and exploits the Price & McEwen recursion for accelerated
    and numerically stable Wiger-d on-the-fly recursions. The memory overhead for this
    function is theoretically :math:`\mathcal{O}(NL^2)`.

    Importantly, the convention adopted for storage of f is :math:`[\gamma, \beta,
    \alpha]`, for Euler angles :math:`(\alpha, \beta, \gamma)` following the
    :math:`zyz` Euler convention, in order to simplify indexing for internal use.
    For a given :math:`\gamma` we thus recover a signal on the sphere indexed by
    :math:`[\theta, \phi]`, i.e. we associate :math:`\beta` with :math:`\theta` and
    :math:`\alpha` with :math:`\phi`.

    Args:
        flmn (jnp.ndarray): Wigner coefficients with shape :math:`[2N-1, L, 2L-1]`.

        L (int): Harmonic band-limit.

        N (int): Azimuthal band-limit. Recursive transform will have lower precision
            beyond :math:`N \approx 8`.

        nside (int, optional): HEALPix Nside resolution parameter.  Only required
            if sampling="healpix".  Defaults to None.

        sampling (str, optional): Sampling scheme.  Supported sampling schemes include
            {"mw", "mwss", "dh", "gl", "healpix"}.  Defaults to "mw".

        reality (bool, optional): Whether the signal on the sphere is real.  If so,
            conjugate symmetry is exploited to reduce computational costs.  Defaults to
            False.

        precomps (List[jnp.ndarray]): Precomputed list of recursion coefficients. At most
            of length :math:`L^2`, which is a minimal memory overhead.

        L_lower (int, optional): Harmonic lower-bound. Transform will only be computed
            for :math:`\texttt{L_lower} \leq \ell < \texttt{L}`. Defaults to 0.

    Returns:
        jnp.ndarray: Signal on the sphere.

    """
    if precomps is None:
        precomps = s2fft.generate_precomputes_wigner_jax(
            L, N, sampling, nside, False, reality, L_lower
        )

    fban = jnp.zeros(samples.f_shape(L, N, sampling, nside), dtype=jnp.complex128)

    flmn = flmn.at[:, L_lower:].set(
        jnp.einsum(
            "...nlm,...l->...nlm",
            flmn[:, L_lower:],
            jnp.sqrt((2 * jnp.arange(L_lower, L) + 1) / (16 * jnp.pi**3)),
            optimize=True,
        )
    )

    n_start_ind = 0 if reality else -N + 1
    spins = jnp.arange(n_start_ind, N)

    def func(flm, spin, p0, p1, p2, p3, p4):
        precomps = [p0, p1, p2, p3, p4]
        return (-1) ** jnp.abs(spin) * s2fft.inverse_jax(
            flm, L, -spin, nside, sampling, False, precomps, False, L_lower
        )

    fban = fban.at[N - 1 + n_start_ind :].set(
        vmap(
            partial(func, p2=precomps[2][0], p3=precomps[3][0], p4=precomps[4][0]),
            in_axes=(0, 0, 0, 0),
        )(flmn[N - 1 + n_start_ind :], spins, precomps[0], precomps[1])
    )
    if reality:
        f = jnp.fft.irfft(fban[N - 1 :], 2 * N - 1, axis=0, norm="forward")
    else:
        f = jnp.fft.ifft(jnp.fft.ifftshift(fban, axes=0), axis=0, norm="forward")

    return f


inverse_torch = torch_wrapper.wrap_as_torch_function(inverse_jax)


def inverse_jax_ssht(
    flmn: jnp.ndarray,
    L: int,
    N: int,
    L_lower: int = 0,
    sampling: str = "mw",
    reality: bool = False,
    _ssht_backend: int = 1,
) -> jnp.ndarray:
    r"""
    Compute the inverse Wigner transform (SSHT JAX).

    SSHT is a C library which implements the spin-spherical harmonic transform outlined
    in McEwen & Wiaux 2011 [1]. We make use of their python bindings for which we
    provide custom JAX frontends, hence providing support for automatic differentiation.
    Currently these transforms can only be deployed on CPU, which is a limitation of the
    SSHT C package.

    Args:
        flmn (jnp.ndarray): Wigner coefficients with shape :math:`[2N-1, L, 2L-1]`.

        L (int): Harmonic band-limit.

        N (int): Azimuthal band-limit.

        L_lower (int, optional): Harmonic lower-bound. Transform will only be computed
            for :math:`\texttt{L_lower} \leq \ell < \texttt{L}`. Defaults to 0.

        sampling (str, optional): Sampling scheme.  Supported sampling schemes include
            {"mw", "mwss", "dh", "gl"}.  Defaults to "mw".

        reality (bool, optional): Whether the signal on the sphere is real.  If so,
            conjugate symmetry is exploited to reduce computational costs.  Defaults to
            False.

        _ssht_backend (int, optional, experimental): Whether to default to SSHT core
            (set to 0) recursions or pick up ducc0 (set to 1) accelerated experimental
            backend. Use with caution.

    Returns:
        np.ndarray: Signal on the sphere.

    Note:
        [1] McEwen, Jason D. and Yves Wiaux. “A Novel Sampling Theorem on the Sphere.”
            IEEE Transactions on Signal Processing 59 (2011): 5876-5887.

    """
    flmn, fban = _inverse_norm(flmn, L, N, L_lower, sampling)
    fban = _flmn_to_fban(flmn, fban, L, N, sampling, reality, _ssht_backend)
    return _fban_to_f(fban, L, N, reality)


def forward(
    f: np.ndarray,
    L: int,
    N: int,
    nside: int = None,
    sampling: str = "mw",
    method: str = "numpy",
    reality: bool = False,
    precomps: List = None,
    L_lower: int = 0,
    _ssht_backend: int = 1,
) -> np.ndarray:
    r"""
    Wrapper for the forward Wigner transform, i.e. Fourier transform on
    :math:`SO(3)`.

    Importantly, the convention adopted for storage of f is :math:`[\gamma, \beta,
    \alpha]`, for Euler angles :math:`(\alpha, \beta, \gamma)` following the
    :math:`zyz` Euler convention, in order to simplify indexing for internal use.
    For a given :math:`\gamma` we thus recover a signal on the sphere indexed by
    :math:`[\theta, \phi]`, i.e. we associate :math:`\beta` with :math:`\theta` and
    :math:`\alpha` with :math:`\phi`.

    Should the user select method = "jax_ssht" they will be restricted to deployment on
    CPU using our custom JAX frontend for the SSHT C library [1]. In many cases this
    approach may be desirable to mitigate e.g. memory i/o cost.

    Args:
        f (np.ndarray): Signal on the on :math:`SO(3)` with shape
            :math:`[n_{\gamma}, n_{\beta}, n_{\alpha}]`, where :math:`n_\xi` denotes the
            number of samples for angle :math:`\xi`.

        L (int): Harmonic band-limit.

        N (int): Azimuthal band-limit.

        nside (int, optional): HEALPix Nside resolution parameter.  Only required
            if sampling="healpix".  Defaults to None.

        sampling (str, optional): Sampling scheme.  Supported sampling schemes include
            {"mw", "mwss", "dh", "gl", "healpix"}.  Defaults to "mw".

        method (str, optional): Execution mode in {"numpy", "jax", "jax_ssht"}.
            Defaults to "numpy".

        reality (bool, optional): Whether the signal on the sphere is real.  If so,
            conjugate symmetry is exploited to reduce computational costs.  Defaults to
            False.

        precomps (List[np.ndarray]): Precomputed list of recursion coefficients. At most
            of length :math:`L^2`, which is a minimal memory overhead.

        L_lower (int, optional): Harmonic lower-bound. Transform will only be computed
            for :math:`\texttt{L_lower} \leq \ell < \texttt{L}`. Defaults to 0.

        _ssht_backend (int, optional, experimental): Whether to default to SSHT core
            (set to 0) recursions or pick up ducc0 (set to 1) accelerated experimental
            backend. Use with caution.

    Raises:
        ValueError: Transform method not recognised.

    Returns:
        np.ndarray: Wigner coefficients `flmn` with shape :math:`[2N-1, L, 2L-1]`.

    Note:
        [1] McEwen, Jason D. and Yves Wiaux. “A Novel Sampling Theorem on the Sphere.”
            IEEE Transactions on Signal Processing 59 (2011): 5876-5887.

    """
    if method not in _inverse_functions:
        raise ValueError(f"Method {method} not recognised.")

    if N >= 8 and method in ("numpy", "jax", "torch"):
        raise Warning("Recursive transform may provide lower precision beyond N ~ 8")

    forward_kwargs = {
        "f": f,
        "L": L,
        "N": N,
        "L_lower": L_lower,
        "sampling": sampling,
        "reality": reality,
    }

    if method in ("jax", "numpy", "torch"):
        forward_kwargs.update(nside=nside, precomps=precomps)

    if method == "jax_ssht":
        if sampling.lower() == "healpix":
            raise ValueError("SSHT does not support healpix sampling.")
        forward_kwargs["_ssht_backend"] = _ssht_backend

    return _forward_functions[method](**forward_kwargs)


def forward_numpy(
    f: np.ndarray,
    L: int,
    N: int,
    nside: int = None,
    sampling: str = "mw",
    reality: bool = False,
    precomps: List = None,
    L_lower: int = 0,
) -> np.ndarray:
    r"""
    Compute the forward Wigner transform (numpy).

    Uses separation of variables and exploits the Price & McEwen recursion for accelerated
    and numerically stable Wiger-d on-the-fly recursions. The memory overhead for this
    function is theoretically :math:`\mathcal{O}(NL^2)`.

    Importantly, the convention adopted for storage of f is :math:`[\gamma, \beta,
    \alpha]`, for Euler angles :math:`(\alpha, \beta, \gamma)` following the
    :math:`zyz` Euler convention, in order to simplify indexing for internal use.
    For a given :math:`\gamma` we thus recover a signal on the sphere indexed by
    :math:`[\theta, \phi]`, i.e. we associate :math:`\beta` with :math:`\theta` and
    :math:`\alpha` with :math:`\phi`.

    Args:
        f (np.ndarray): Signal on the on :math:`SO(3)` with shape
            :math:`[n_{\gamma}, n_{\beta}, n_{\alpha}]`, where :math:`n_\xi` denotes the
            number of samples for angle :math:`\xi`.

        L (int): Harmonic band-limit.

        N (int): Azimuthal band-limit.

        nside (int, optional): HEALPix Nside resolution parameter.  Only required
            if sampling="healpix".  Defaults to None.

        sampling (str, optional): Sampling scheme.  Supported sampling schemes include
            {"mw", "mwss", "dh", "gl", "healpix"}.  Defaults to "mw".

        reality (bool, optional): Whether the signal on the sphere is real.  If so,
            conjugate symmetry is exploited to reduce computational costs.  Defaults to
            False.

        precomps (List[np.ndarray]): Precomputed list of recursion coefficients. At most
            of length :math:`L^2`, which is a minimal memory overhead.

        L_lower (int, optional): Harmonic lower-bound. Transform will only be computed
            for :math:`\texttt{L_lower} \leq \ell < \texttt{L}`. Defaults to 0.

    Returns:
        np.ndarray: Wigner coefficients `flmn` with shape :math:`[2N-1, L, 2L-1]`.

    """
    if precomps is None:
        precomps = s2fft.generate_precomputes_wigner(
            L, N, sampling, nside, True, reality, L_lower
        )
    flmn = np.zeros(samples.flmn_shape(L, N), dtype=np.complex128)

    ax = -2 if sampling.lower() == "healpix" else -3
    if reality:
        fban = np.fft.rfft(np.real(f), axis=ax, norm="backward")
    else:
        fban = np.fft.fftshift(np.fft.fft(f, axis=ax, norm="backward"), axes=ax)

    fban *= 2 * np.pi / (2 * N - 1)

    if reality:
        sgn = (-1) ** abs(np.arange(-L + 1, L))

    n_start_ind = 0 if reality else -N + 1
    for n in range(n_start_ind, N):
        flmn[N - 1 + n] = (-1) ** n * s2fft.forward_numpy(
            fban[n - n_start_ind],
            L,
            -n,
            nside,
            sampling,
            reality if n == 0 else False,
            precomps[n - n_start_ind],
            L_lower,
        )
        if reality and n != 0:
            flmn[N - 1 - n] = np.conj(
                np.flip(flmn[N - 1 + n] * sgn * (-1) ** n, axis=-1)
            )
    flmn[:, L_lower:] = np.einsum(
        "...nlm,...l->...nlm",
        flmn[:, L_lower:],
        np.sqrt(4 * np.pi / (2 * np.arange(L_lower, L) + 1)),
    )
    return flmn


@partial(jit, static_argnums=(1, 2, 3, 4, 5, 7))
def forward_jax(
    f: jnp.ndarray,
    L: int,
    N: int,
    nside: int = None,
    sampling: str = "mw",
    reality: bool = False,
    precomps: List = None,
    L_lower: int = 0,
) -> jnp.ndarray:
    r"""
    Compute the forward Wigner transform (JAX).

    Uses separation of variables and exploits the Price & McEwen recursion for accelerated
    and numerically stable Wiger-d on-the-fly recursions. The memory overhead for this
    function is theoretically :math:`\mathcal{O}(NL^2)`.

    Importantly, the convention adopted for storage of f is :math:`[\gamma, \beta,
    \alpha]`, for Euler angles :math:`(\alpha, \beta, \gamma)` following the
    :math:`zyz` Euler convention, in order to simplify indexing for internal use.
    For a given :math:`\gamma` we thus recover a signal on the sphere indexed by
    :math:`[\theta, \phi]`, i.e. we associate :math:`\beta` with :math:`\theta` and
    :math:`\alpha` with :math:`\phi`.

    Args:
        f (jnp.ndarray): Signal on the on :math:`SO(3)` with shape
            :math:`[n_{\gamma}, n_{\beta}, n_{\alpha}]`, where :math:`n_\xi` denotes the
            number of samples for angle :math:`\xi`.

        L (int): Harmonic band-limit.

        N (int): Azimuthal band-limit.

        nside (int, optional): HEALPix Nside resolution parameter.  Only required
            if sampling="healpix".  Defaults to None.

        sampling (str, optional): Sampling scheme.  Supported sampling schemes include
            {"mw", "mwss", "dh", "gl", "healpix"}.  Defaults to "mw".

        reality (bool, optional): Whether the signal on the sphere is real.  If so,
            conjugate symmetry is exploited to reduce computational costs.  Defaults to
            False.

        precomps (List[jnp.ndarray]): Precomputed list of recursion coefficients. At most
            of length :math:`L^2`, which is a minimal memory overhead.

        L_lower (int, optional): Harmonic lower-bound. Transform will only be computed
            for :math:`\texttt{L_lower} \leq \ell < \texttt{L}`. Defaults to 0.

    Returns:
        jnp.ndarray: Wigner coefficients `flmn` with shape :math:`[2N-1, L, 2L-1]`.

    """
    if precomps is None:
        precomps = s2fft.generate_precomputes_wigner_jax(
            L, N, sampling, nside, True, reality, L_lower
        )

    flmn = jnp.zeros(samples.flmn_shape(L, N), dtype=jnp.complex128)

    if reality:
        fban = jnp.fft.rfft(jnp.real(f), axis=0, norm="backward")
    else:
        fban = jnp.fft.fftshift(jnp.fft.fft(f, axis=0, norm="backward"), axes=0)

    fban *= 2 * jnp.pi / (2 * N - 1)
    n_start_ind = 0 if reality else -N + 1
    spins = jnp.arange(n_start_ind, N)

    def func(fba, spin, p0, p1, p2, p3, p4):
        precomps = [p0, p1, p2, p3, p4]
        return (-1) ** jnp.abs(spin) * s2fft.forward_jax(
            fba, L, -spin, nside, sampling, False, precomps, False, L_lower
        )

    flmn = flmn.at[N - 1 + n_start_ind :].set(
        vmap(
            partial(func, p2=precomps[2][0], p3=precomps[3][0], p4=precomps[4][0]),
            in_axes=(0, 0, 0, 0),
        )(fban, spins, precomps[0], precomps[1])
    )

    if reality:
        nidx = jnp.arange(1, N)
        sgn = (-1) ** abs(jnp.arange(-L + 1, L))
        flmn = flmn.at[N - 1 - nidx].set(
            jnp.conj(
                jnp.flip(
                    jnp.einsum(
                        "nlm,m,n->nlm",
                        flmn[N - 1 + nidx],
                        sgn,
                        (-1) ** nidx,
                        optimize=True,
                    ),
                    axis=-1,
                )
            )
        )

    flmn = flmn.at[:, L_lower:].set(
        jnp.einsum(
            "...nlm,...l->...nlm",
            flmn[:, L_lower:],
            jnp.sqrt(4 * jnp.pi / (2 * jnp.arange(L_lower, L) + 1)),
            optimize=True,
        )
    )
    return flmn


forward_torch = torch_wrapper.wrap_as_torch_function(forward_jax)


def forward_jax_ssht(
    f: jnp.ndarray,
    L: int,
    N: int,
    L_lower: int = 0,
    sampling: str = "mw",
    reality: bool = False,
    _ssht_backend: int = 1,
) -> jnp.ndarray:
    r"""
    Compute the forward Wigner transform (SSHT JAX).

    SSHT is a C library which implements the spin-spherical harmonic transform outlined
    in McEwen & Wiaux 2011 [1]. We make use of their python bindings for which we
    provide custom JAX frontends, hence providing support for automatic differentiation.
    Currently these transforms can only be deployed on CPU, which is a limitation of the
    SSHT C package.

    Args:
        f (jnp.ndarray): Signal on the on :math:`SO(3)` with shape
            :math:`[n_{\gamma}, n_{\beta}, n_{\alpha}]`, where :math:`n_\xi` denotes the
            number of samples for angle :math:`\xi`.

        L (int): Harmonic band-limit.

        N (int): Azimuthal band-limit.

        L_lower (int, optional): Harmonic lower-bound. Transform will only be computed
            for :math:`\texttt{L_lower} \leq \ell < \texttt{L}`. Defaults to 0.

        sampling (str, optional): Sampling scheme.  Supported sampling schemes include
            {"mw", "mwss", "dh", "gl"}.  Defaults to "mw".

        reality (bool, optional): Whether the signal on the sphere is real.  If so,
            conjugate symmetry is exploited to reduce computational costs.  Defaults to
            False.

        _ssht_backend (int, optional, experimental): Whether to default to SSHT core
            (set to 0) recursions or pick up ducc0 (set to 1) accelerated experimental
            backend. Use with caution.

    Returns:
        jnp.ndarray: Wigner coefficients `flmn` with shape :math:`[2N-1, L, 2L-1]`.

    Note:
        [1] McEwen, Jason D. and Yves Wiaux. “A Novel Sampling Theorem on the Sphere.”
            IEEE Transactions on Signal Processing 59 (2011): 5876-5887.

    """
    flmn, fban = _f_to_fban(f, L, N, reality)
    flmn = _fban_to_flmn(flmn, fban, L, N, sampling, reality, _ssht_backend)
    return _reality_and_norm(flmn, L, N, L_lower, reality)


@partial(jit, static_argnums=(1, 2, 3))
def _f_to_fban(f: jnp.ndarray, L: int, N: int, reality: bool = False) -> jnp.ndarray:
    """Private function which maps from f to fban (C backend)."""
    flmn = jnp.zeros(samples.flmn_shape(L, N), dtype=jnp.complex128)

    if reality:
        fban = jnp.fft.rfft(jnp.real(f), axis=0, norm="backward")
    else:
        fban = jnp.fft.fftshift(jnp.fft.fft(f, axis=0, norm="backward"), axes=0)

    fban *= 2 * jnp.pi / (2 * N - 1)

    return flmn, fban


def _fban_to_flmn(
    flmn: jnp.ndarray,
    fban: jnp.ndarray,
    L: int,
    N: int,
    sampling: str = "mw",
    reality: bool = False,
    _ssht_backend: int = 1,
) -> jnp.ndarray:
    """Private function which maps from fban to flmn (C backend)."""
    ssht_sampling = ["mw", "mwss", "dh", "gl"].index(sampling.lower())
    n_start_ind = 0 if reality else -N + 1
    func = partial(
        c_sph.ssht_forward,
        L=L,
        reality=False,
        ssht_sampling=ssht_sampling,
        _ssht_backend=_ssht_backend,
    )
    for n in range(n_start_ind, N):
        flmn = flmn.at[N - 1 + n].add(
            (-1) ** jnp.abs(n) * func(fban[int(n - n_start_ind)], spin=-n)
        )
    return flmn


@partial(jit, static_argnums=(1, 2, 3, 4))
def _reality_and_norm(
    flmn: jnp.ndarray, L: int, N: int, L_lower: int = 0, reality: bool = False
) -> jnp.ndarray:
    """Private function which maps from f to fban (C backend)."""
    if reality:
        nidx = jnp.arange(1, N)
        sgn = (-1) ** abs(jnp.arange(-L + 1, L))
        flmn = flmn.at[N - 1 - nidx].set(
            jnp.conj(
                jnp.flip(
                    jnp.einsum(
                        "nlm,m,n->nlm",
                        flmn[N - 1 + nidx],
                        sgn,
                        (-1) ** nidx,
                        optimize=True,
                    ),
                    axis=-1,
                )
            )
        )

    flmn = flmn.at[:, L_lower:].set(
        jnp.einsum(
            "...nlm,...l->...nlm",
            flmn[:, L_lower:],
            jnp.sqrt(4 * jnp.pi / (2 * jnp.arange(L_lower, L) + 1)),
            optimize=True,
        )
    )
    return flmn


@partial(jit, static_argnums=(1, 2, 3, 4))
def _inverse_norm(
    flmn: jnp.ndarray, L: int, N: int, L_lower: int = 0, sampling: str = "mw"
):
    """Private function which normalised flmn for inverse Wigner (C backend)."""
    fban = jnp.zeros(samples.f_shape(L, N, sampling), dtype=jnp.complex128)

    flmn = flmn.at[:, L_lower:].set(
        jnp.einsum(
            "...nlm,...l->...nlm",
            flmn[:, L_lower:],
            jnp.sqrt((2 * jnp.arange(L_lower, L) + 1) / (16 * jnp.pi**3)),
            optimize=True,
        )
    )
    return flmn, fban


def _flmn_to_fban(
    flmn: jnp.ndarray,
    fban: jnp.ndarray,
    L: int,
    N: int,
    sampling: str = "mw",
    reality: bool = False,
    _ssht_backend: int = 1,
) -> jnp.ndarray:
    """Private function which maps from flmn to fban (C backend)."""
    ssht_sampling = ["mw", "mwss", "dh", "gl"].index(sampling.lower())
    n_start_ind = 0 if reality else -N + 1
    func = partial(
        c_sph.ssht_inverse,
        L=L,
        reality=False,
        ssht_sampling=ssht_sampling,
        _ssht_backend=_ssht_backend,
    )
    for n in range(n_start_ind, N):
        fban = fban.at[N - 1 + n].add(
            (-1) ** jnp.abs(n) * func(flmn[N - 1 + n], spin=-n)
        )
    return fban


@partial(jit, static_argnums=(1, 2, 3))
def _fban_to_f(fban: jnp.ndarray, L: int, N: int, reality: bool = False) -> jnp.ndarray:
    """Private function which maps from fban to f (C backend)."""
    if reality:
        f = jnp.fft.irfft(fban[N - 1 :], 2 * N - 1, axis=-3, norm="forward")
    else:
        f = jnp.fft.ifft(jnp.fft.ifftshift(fban, axes=-3), axis=-3, norm="forward")
    return f


_inverse_functions = {
    "numpy": inverse_numpy,
    "jax": inverse_jax,
    "jax_ssht": inverse_jax_ssht,
    "torch": inverse_torch,
}

_forward_functions = {
    "numpy": forward_numpy,
    "jax": forward_jax,
    "jax_ssht": forward_jax_ssht,
    "torch": forward_torch,
}<|MERGE_RESOLUTION|>--- conflicted
+++ resolved
@@ -88,25 +88,6 @@
     if N >= 8 and method in ("numpy", "jax", "torch"):
         raise Warning("Recursive transform may provide lower precision beyond N ~ 8")
 
-<<<<<<< HEAD
-    if method == "numpy":
-        return inverse_numpy(flmn, L, N, nside, sampling, reality, precomps, L_lower)
-    elif method in ["jax", "cuda"]:
-        use_healpix_custom_primitive = method == "cuda"
-        method = "jax"
-        return inverse_jax(
-            flmn,
-            L,
-            N,
-            nside,
-            sampling,
-            reality,
-            precomps,
-            L_lower,
-            use_healpix_custom_primitive,
-        )
-    elif method == "jax_ssht":
-=======
     inverse_kwargs = {
         "flmn": flmn,
         "L": L,
@@ -120,7 +101,6 @@
         inverse_kwargs.update(nside=nside, precomps=precomps)
 
     if method == "jax_ssht":
->>>>>>> 0de6f110
         if sampling.lower() == "healpix":
             raise ValueError("SSHT does not support healpix sampling.")
         inverse_kwargs["_ssht_backend"] = _ssht_backend
