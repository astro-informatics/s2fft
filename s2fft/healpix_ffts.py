--- conflicted
+++ resolved
@@ -1,13 +1,10 @@
+from jax import jit, config
+
+config.update("jax_enable_x64", True)
 import numpy as np
-import numpy.fft as fft
 import s2fft.samples as samples
 
-from jax import jit
 import jax.numpy as jnp
-import jax.numpy.fft as jfft
-from jax.config import config
-
-config.update("jax_enable_x64", True)
 from functools import partial
 
 
@@ -43,8 +40,6 @@
     return ftm_slice
 
 
-<<<<<<< HEAD
-=======
 def spectral_folding_jax(fm: jnp.ndarray, nphi: int, L: int) -> jnp.ndarray:
     """Folds higher frequency Fourier coefficients back onto lower frequency
     coefficients, i.e. aliasing high frequencies.
@@ -71,7 +66,6 @@
     )
 
 
->>>>>>> f79fd4ed
 def spectral_periodic_extension(
     fm: np.ndarray, nphi: int, L: int
 ) -> np.ndarray:
@@ -107,9 +101,6 @@
     return fm_full
 
 
-<<<<<<< HEAD
-def healpix_fft(f: np.ndarray, L: int, nside: int, reality: bool) -> np.ndarray:
-=======
 def spectral_periodic_extension_jax(fm, L):
     """Extends lower frequency Fourier coefficients onto higher frequency
     coefficients, i.e. imposed periodicity in Fourier space. Based on `spectral_periodic_extension`,
@@ -134,7 +125,11 @@
 
 
 def healpix_fft(
-    f: np.ndarray, L: int, nside: int, method: str = "numpy"
+    f: np.ndarray,
+    L: int,
+    nside: int,
+    method: str = "numpy",
+    reality: bool = False,
 ) -> np.ndarray:
     """Wrapper function for the Forward Fast Fourier Transform with spectral
     back-projection in the polar regions to manually enforce Fourier periodicity.
@@ -149,23 +144,27 @@
         method (str, optional): Evaluation method in {"numpy", "jax"}.
             Defaults to "jax".
 
+        reality (bool): Whether the signal on the sphere is real.  If so,
+            conjugate symmetry is exploited to reduce computational costs.
+            Defaults to False.
+
     Raises:
         ValueError: Deployment method not in {"numpy", "jax"}.
 
     Returns:
         np.ndarray: Array of Fourier coefficients for all latitudes.
     """
-    # assert L >= 2 * nside
     if method.lower() == "numpy":
-        return healpix_fft_numpy(f, L, nside)
+        return healpix_fft_numpy(f, L, nside, reality)
     elif method.lower() == "jax":
-        return healpix_fft_jax(f, L, nside)
+        return healpix_fft_jax(f, L, nside, reality)
     else:
         raise ValueError(f"Method {method} not recognised.")
 
 
-def healpix_fft_numpy(f: np.ndarray, L: int, nside: int) -> np.ndarray:
->>>>>>> f79fd4ed
+def healpix_fft_numpy(
+    f: np.ndarray, L: int, nside: int, reality: bool
+) -> np.ndarray:
     """Computes the Forward Fast Fourier Transform with spectral back-projection
     in the polar regions to manually enforce Fourier periodicity.
 
@@ -187,17 +186,15 @@
     ntheta = ftm.shape[0]
     for t in range(ntheta):
         nphi = samples.nphi_ring(t, nside)
-<<<<<<< HEAD
         if reality and nphi == 2 * L:
             fm_chunk = np.zeros(nphi, dtype=np.complex128)
-            fm_chunk[nphi // 2 :] = fft.rfft(
+            fm_chunk[nphi // 2 :] = np.fft.rfft(
                 np.real(f[index : index + nphi]), norm="backward"
             )[:-1]
-=======
->>>>>>> f79fd4ed
-        fm_chunk = fft.fftshift(
-            fft.fft(f[index : index + nphi], norm="backward")
-        )
+        else:
+            fm_chunk = np.fft.fftshift(
+                np.fft.fft(f[index : index + nphi], norm="backward")
+            )
         ftm[t] = (
             fm_chunk
             if nphi == 2 * L
@@ -207,13 +204,10 @@
     return ftm
 
 
-<<<<<<< HEAD
-def healpix_ifft(
-    ftm: np.ndarray, L: int, nside: int, reality: bool
-) -> np.ndarray:
-=======
-@partial(jit, static_argnums=(1, 2))
-def healpix_fft_jax(f: jnp.ndarray, L: int, nside: int) -> jnp.ndarray:
+@partial(jit, static_argnums=(1, 2, 3))
+def healpix_fft_jax(
+    f: jnp.ndarray, L: int, nside: int, reality: bool
+) -> jnp.ndarray:
     """
     Healpix FFT JAX implementation using jax.numpy/numpy stack
     Computes the Forward Fast Fourier Transform with spectral back-projection
@@ -225,6 +219,9 @@
         L (int): Harmonic band-limit.
 
         nside (int): HEALPix Nside resolution parameter.
+
+        reality (bool): Whether the signal on the sphere is real.  If so,
+            conjugate symmetry is exploited to reduce computational costs.
 
     Returns:
         jnp.ndarray: Array of Fourier coefficients for all latitudes.
@@ -234,16 +231,28 @@
     ftm_rows = []
     for t in range(ntheta):
         nphi = samples.nphi_ring(t, nside)
-        fm_chunk = jnp.fft.fftshift(
-            jnp.fft.fft(f[index : index + nphi], norm="backward")
-        )
+        if reality and nphi == 2 * L:
+            fm_chunk = jnp.zeros(nphi, dtype=jnp.complex128)
+            fm_chunk = fm_chunk.at[nphi // 2 :].set(
+                jnp.fft.rfft(
+                    jnp.real(f[index : index + nphi]), norm="backward"
+                )[:-1]
+            )
+        else:
+            fm_chunk = jnp.fft.fftshift(
+                jnp.fft.fft(f[index : index + nphi], norm="backward")
+            )
         ftm_rows.append(spectral_periodic_extension_jax(fm_chunk, L))
         index += nphi
     return jnp.stack(ftm_rows)
 
 
 def healpix_ifft(
-    ftm: np.ndarray, L: int, nside: int, method: str = "numpy"
+    ftm: np.ndarray,
+    L: int,
+    nside: int,
+    method: str = "numpy",
+    reality: bool = False,
 ) -> np.ndarray:
     """Wrapper function for the Inverse Fast Fourier Transform with spectral folding
     in the polar regions to mitigate aliasing.
@@ -258,6 +267,10 @@
         method (str, optional): Evaluation method in {"numpy", "jax"}.
             Defaults to "jax".
 
+        reality (bool): Whether the signal on the sphere is real.  If so,
+            conjugate symmetry is exploited to reduce computational costs.
+            Defaults to False.
+
     Raises:
         ValueError: Deployment method not in {"numpy", "jax"}.
 
@@ -266,15 +279,16 @@
     """
     assert L >= 2 * nside
     if method.lower() == "numpy":
-        return healpix_ifft_numpy(ftm, L, nside)
+        return healpix_ifft_numpy(ftm, L, nside, reality)
     elif method.lower() == "jax":
-        return healpix_ifft_jax(ftm, L, nside)
+        return healpix_ifft_jax(ftm, L, nside, reality)
     else:
         raise ValueError(f"Method {method} not recognised.")
 
 
-def healpix_ifft_numpy(ftm: np.ndarray, L: int, nside: int) -> np.ndarray:
->>>>>>> f79fd4ed
+def healpix_ifft_numpy(
+    ftm: np.ndarray, L: int, nside: int, reality: bool
+) -> np.ndarray:
     """Computes the Inverse Fast Fourier Transform with spectral folding in the polar
     regions to mitigate aliasing.
 
@@ -301,18 +315,22 @@
         fm_chunk = (
             ftm[t] if nphi == 2 * L else spectral_folding(ftm[t], nphi, L)
         )
-        f[index : index + nphi] = fft.ifft(
-            fft.ifftshift(fm_chunk), norm="forward"
-        )
+        if reality and nphi == 2 * L:
+            f[index : index + nphi] = np.fft.irfft(
+                fm_chunk[nphi // 2 :], nphi, norm="forward"
+            )
+        else:
+            f[index : index + nphi] = np.fft.ifft(
+                np.fft.ifftshift(fm_chunk), norm="forward"
+            )
         index += nphi
     return f
 
-<<<<<<< HEAD
-    f = np.zeros(
-        samples.f_shape(sampling="healpix", nside=nside), dtype=np.complex128
-=======
-
-def healpix_ifft_jax(ftm: jnp.ndarray, L: int, nside: int) -> jnp.ndarray:
+
+@partial(jit, static_argnums=(1, 2, 3))
+def healpix_ifft_jax(
+    ftm: jnp.ndarray, L: int, nside: int, reality: bool
+) -> jnp.ndarray:
     """Computes the Inverse Fast Fourier Transform with spectral folding in the polar
     regions to mitigate aliasing, using JAX.
 
@@ -323,12 +341,14 @@
 
         nside (int): HEALPix Nside resolution parameter.
 
+        reality (bool): Whether the signal on the sphere is real.  If so,
+            conjugate symmetry is exploited to reduce computational costs.
+
     Returns:
         jnp.ndarray: HEALPix pixel-space array.
     """
     f = jnp.zeros(
         samples.f_shape(sampling="healpix", nside=nside), dtype=jnp.complex128
->>>>>>> f79fd4ed
     )
     ntheta = ftm.shape[0]
     index = 0
@@ -336,23 +356,76 @@
     for t in range(ntheta):
         nphi = samples.nphi_ring(t, nside)
         fm_chunk = (
-<<<<<<< HEAD
-            ftm[t] if nphi == 2 * L else spectral_folding(ftm[t], nphi, L)
+            ftm[t] if nphi == 2 * L else spectral_folding_jax(ftm[t], nphi, L)
         )
         if reality and nphi == 2 * L:
-            f[index : index + nphi] = fft.irfft(
-                fm_chunk[nphi // 2 :], nphi, norm="forward"
+            f = f.at[index : index + nphi].set(
+                jnp.fft.irfft(fm_chunk[nphi // 2 :], nphi, norm="forward")
             )
         else:
-            f[index : index + nphi] = fft.ifft(
-                fft.ifftshift(fm_chunk), norm="forward"
-            )
-=======
-            ftm[t] if nphi == 2 * L else spectral_folding_jax(ftm[t], nphi, L)
-        )
-        f = f.at[index : index + nphi].set(
-            jnp.fft.ifft(jnp.fft.ifftshift(fm_chunk), norm="forward")
-        )
->>>>>>> f79fd4ed
+            f = f.at[index : index + nphi].set(
+                jnp.conj(
+                    jnp.fft.fft(
+                        jnp.fft.ifftshift(jnp.conj(fm_chunk)), norm="backward"
+                    )
+                )
+            )
+
         index += nphi
-    return f+    return f
+
+
+def p2phi_rings(t: np.ndarray, nside: int) -> np.ndarray:
+    shift = 1 / 2
+    tt = np.zeros_like(t)
+    tt = np.where(
+        (t + 1 >= nside) & (t + 1 <= 3 * nside),
+        shift * ((t - nside + 2) % 2) * np.pi / (2 * nside),
+        tt,
+    )
+    tt = np.where(
+        t + 1 > 3 * nside, shift * np.pi / (2 * (4 * nside - t - 1)), tt
+    )
+    tt = np.where(t + 1 < nside, shift * np.pi / (2 * (t + 1)), tt)
+    return tt
+
+
+@partial(jit, static_argnums=(1))
+def p2phi_rings_jax(t: jnp.ndarray, nside: int) -> jnp.ndarray:
+    shift = 1 / 2
+    tt = jnp.zeros_like(t)
+    tt = jnp.where(
+        (t + 1 >= nside) & (t + 1 <= 3 * nside),
+        shift * ((t - nside + 2) % 2) * jnp.pi / (2 * nside),
+        tt,
+    )
+    tt = jnp.where(
+        t + 1 > 3 * nside, shift * jnp.pi / (2 * (4 * nside - t - 1)), tt
+    )
+    tt = jnp.where(t + 1 < nside, shift * jnp.pi / (2 * (t + 1)), tt)
+    return tt
+
+
+def ring_phase_shifts_hp(
+    L: int, nside: int, forward: bool = False, reality: bool = False
+) -> np.ndarray:
+    t = np.arange(samples.ntheta(L, "healpix", nside))
+    phi_offsets = p2phi_rings(t, nside)
+    sign = -1 if forward else 1
+    m_start_ind = 0 if reality else -L + 1
+    exponent = np.einsum("t, m->tm", phi_offsets, np.arange(m_start_ind, L))
+    return np.exp(sign * 1j * exponent)
+
+
+@partial(jit, static_argnums=(0, 1, 2, 3))
+def ring_phase_shifts_hp_jax(
+    L: int, nside: int, forward: bool = False, reality: bool = False
+) -> jnp.ndarray:
+    t = jnp.arange(samples.ntheta(L, "healpix", nside))
+    phi_offsets = p2phi_rings_jax(t, nside)
+    sign = -1 if forward else 1
+    m_start_ind = 0 if reality else -L + 1
+    exponent = jnp.einsum(
+        "t, m->tm", phi_offsets, jnp.arange(m_start_ind, L), optimize=True
+    )
+    return jnp.exp(sign * 1j * exponent)