from multiprocessing.sharedctypes import Value
import numpy as np
import s2fft.sampling as samples


def generate_flm(L: int, spin: int = 0, reality: bool = False) -> np.ndarray:
<<<<<<< HEAD
    """Generates a random set of harmonic coefficients (real/complex)"""
    ncoeff = s2f.sampling.ncoeff(L)
=======
    ncoeff = samples.ncoeff(L)
>>>>>>> e928c15c
    flm = np.zeros(ncoeff, dtype=np.complex128)

    if reality == False:
        flm = np.random.rand(ncoeff) + 1j * np.random.rand(ncoeff)
        # For spin signals all flms for el < spin = 0, therfore first spin**2 coefficients = 0
        flm[: spin**2] = 0.0
        return flm
    else:
        for el in range(spin, L):
            flm[samples.elm2ind(el, 0)] = np.random.rand()
            for em in range(1, el + 1):
<<<<<<< HEAD
                flm[elm2ind(el, em)] = np.random.rand() + 1j * np.random.rand()
                flm[elm2ind(el, -em)] = (-1) ** em * np.conj(flm[elm2ind(el, em)])
        return flm
=======
                flm[samples.elm2ind(el, em)] = np.random.rand() + 1j * np.random.rand()
                flm[samples.elm2ind(el, -em)] = -(1 ** (em)) * np.conj(
                    flm[samples.elm2ind(el, em)]
                )
        return flm


def flm_2d_to_1d(flm_2d: np.ndarray, L: int) -> np.ndarray:
    r"""Converts from 2d indexed flms to 1d indexed
    
    Conventions for e.g. :math:`L = 3` 

    .. math::

        2D = \begin{bmatrix}
                flm_{(2,-2)} & flm_{(2,-1)} & flm_{(2,0)} & flm_{(2,1)} & flm_{(2,2)}  \\
                0 & flm_{(1,-1)} & flm_{(1,0)} & flm_{(1,1)} & 0 \\
                0 & 0 & flm_{(0,0)} & 0 & 0
            \end{bmatrix}
    
    .. math::

        1D =  [flm_{0,0}, flm_{1,-1}, flm_{1,0}, flm_{1,1}, \dots]

    Returns:

        1D indexed flms
    """
    flm_1d = np.zeros(samples.ncoeff(L), dtype=np.complex128)

    if len(flm_2d.shape) != 2:
        if len(flm_2d.shape) == 1:
            raise ValueError(f"Flm is already 1D indexed")
        else:
            raise ValueError(
                f"Cannot convert flm of dimension {flm_2d.shape} to 1D indexing"
            )

    for el in range(L):
        for m in range(-el, el + 1):
            flm_1d[samples.elm2ind(el, m)] = flm_2d[el, L - 1 + m]

    return flm_1d


def flm_1d_to_2d(flm_1d: np.ndarray, L: int) -> np.ndarray:
    r"""Converts from 1d indexed flms to 2d indexed
    
    Conventions for e.g. :math:`L = 3` 

    .. math::

        2D = \begin{bmatrix}
                flm_{(2,-2)} & flm_{(2,-1)} & flm_{(2,0)} & flm_{(2,1)} & flm_{(2,2)}  \\
                0 & flm_{(1,-1)} & flm_{(1,0)} & flm_{(1,1)} & 0 \\
                0 & 0 & flm_{(0,0)} & 0 & 0
            \end{bmatrix}
    
    .. math::

        1D =  [flm_{0,0}, flm_{1,-1}, flm_{1,0}, flm_{1,1}, \dots]

    Returns:

        2D indexed flms
    """
    flm_2d = np.zeros((L, 2 * L - 1), dtype=np.complex128)

    if len(flm_1d.shape) != 1:
        if len(flm_1d.shape) == 2:
            raise ValueError(f"Flm is already 2D indexed")
        else:
            raise ValueError(
                f"Cannot convert flm of dimension {flm_2d.shape} to 2D indexing"
            )

    for el in range(L):
        for m in range(-el, el + 1):
            flm_2d[el, L - 1 + m] = flm_1d[samples.elm2ind(el, m)]

    return flm_2d
>>>>>>> e928c15c
<|MERGE_RESOLUTION|>--- conflicted
+++ resolved
@@ -4,12 +4,9 @@
 
 
 def generate_flm(L: int, spin: int = 0, reality: bool = False) -> np.ndarray:
-<<<<<<< HEAD
-    """Generates a random set of harmonic coefficients (real/complex)"""
-    ncoeff = s2f.sampling.ncoeff(L)
-=======
+
     ncoeff = samples.ncoeff(L)
->>>>>>> e928c15c
+
     flm = np.zeros(ncoeff, dtype=np.complex128)
 
     if reality == False:
@@ -21,15 +18,11 @@
         for el in range(spin, L):
             flm[samples.elm2ind(el, 0)] = np.random.rand()
             for em in range(1, el + 1):
-<<<<<<< HEAD
-                flm[elm2ind(el, em)] = np.random.rand() + 1j * np.random.rand()
-                flm[elm2ind(el, -em)] = (-1) ** em * np.conj(flm[elm2ind(el, em)])
-        return flm
-=======
                 flm[samples.elm2ind(el, em)] = np.random.rand() + 1j * np.random.rand()
                 flm[samples.elm2ind(el, -em)] = -(1 ** (em)) * np.conj(
                     flm[samples.elm2ind(el, em)]
                 )
+
         return flm
 
 
@@ -106,5 +99,4 @@
         for m in range(-el, el + 1):
             flm_2d[el, L - 1 + m] = flm_1d[samples.elm2ind(el, m)]
 
-    return flm_2d
->>>>>>> e928c15c
+    return flm_2d