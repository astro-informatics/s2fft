--- conflicted
+++ resolved
@@ -498,11 +498,7 @@
                 ftm[t, m + L - 1 + m_offset] += val
 
     if sampling.lower() == "healpix":
-<<<<<<< HEAD
-        f = hp.healpix_ifft(ftm, L, nside, reality)
-=======
-        f = hp.healpix_ifft(ftm, L, nside, "numpy")
->>>>>>> f79fd4ed
+        f = hp.healpix_ifft(ftm, L, nside, "numpy", reality)
     else:
         if reality:
             f = fft.irfft(
@@ -583,11 +579,7 @@
 
     ftm *= (-1) ** (spin)
     if sampling.lower() == "healpix":
-<<<<<<< HEAD
-        f = hp.healpix_ifft(ftm, L, nside, reality)
-=======
-        f = hp.healpix_ifft(ftm, L, nside, "numpy")
->>>>>>> f79fd4ed
+        f = hp.healpix_ifft(ftm, L, nside, "numpy", reality)
     else:
         if reality:
             f = fft.irfft(
@@ -846,11 +838,7 @@
     m_offset = 1 if sampling in ["mwss", "healpix"] else 0
 
     if sampling.lower() == "healpix":
-<<<<<<< HEAD
-        ftm = hp.healpix_fft(f, L, nside, reality)
-=======
-        ftm = hp.healpix_fft(f, L, nside, "numpy")
->>>>>>> f79fd4ed
+        ftm = hp.healpix_fft(f, L, nside, "numpy", reality)
     else:
         if reality:
             ftm_temp = fft.rfft(
@@ -970,11 +958,7 @@
         m_conj = (-1) ** (np.arange(1, L) % 2)
 
     if sampling.lower() == "healpix":
-<<<<<<< HEAD
-        ftm = hp.healpix_fft(f, L, nside, reality)
-=======
-        ftm = hp.healpix_fft(f, L, nside, "numpy")
->>>>>>> f79fd4ed
+        ftm = hp.healpix_fft(f, L, nside, "numpy", reality)
     else:
         if reality:
             t = fft.rfft(
