import numpy as np
import numpy.fft as fft
from warnings import warn
import s2fft.samples as samples
import s2fft.quadrature as quadrature
import s2fft.resampling as resampling
import s2fft.wigner as wigner
import s2fft.healpix_ffts as hp


def inverse(
    flm: np.ndarray,
    L: int,
    spin: int = 0,
    sampling: str = "mw",
    nside: int = None,
<<<<<<< HEAD
    reality: bool = False,
=======
    L_lower: int = 0,
>>>>>>> e80bdf8f
) -> np.ndarray:
    r"""Compute inverse spherical harmonic transform.

    Uses a vectorised separation of variables method with FFT.

    Args:
        flm (np.ndarray): Spherical harmonic coefficients.

        L (int): Harmonic band-limit.

        spin (int, optional): Harmonic spin. Defaults to 0.

        sampling (str, optional): Sampling scheme.  Supported sampling schemes include
            {"mw", "mwss", "dh", "healpix"}.  Defaults to "mw".

        nside (int, optional): HEALPix Nside resolution parameter.  Only required
            if sampling="healpix".  Defaults to None.

<<<<<<< HEAD
        reality (bool, optional): Whether to exploit conjugate symmetry. By construction
            this only leads to significant improvement for spin 0. Defaults to False.
=======
        L_lower (int, optional): Harmonic lower-bound. Transform will only be computed
            for :math:`\texttt{L_lower} \leq \ell < \texttt{L}`. Defaults to 0.
>>>>>>> e80bdf8f

    Returns:
        np.ndarray: Signal on the sphere.
    """
    return _inverse(
        flm,
        L,
        spin,
        sampling,
        nside=nside,
        method="sov_fft_vectorized",
<<<<<<< HEAD
        reality=reality,
=======
        L_lower=L_lower,
>>>>>>> e80bdf8f
    )


def _inverse(
    flm: np.ndarray,
    L: int,
    spin: int = 0,
    sampling: str = "mw",
    method: str = "sov_fft",
    nside: int = None,
<<<<<<< HEAD
    reality: bool = False,
=======
    L_lower: int = 0,
>>>>>>> e80bdf8f
) -> np.ndarray:
    r"""Compute inverse spherical harmonic transform using a specified method.

    Args:
        flm (np.ndarray): Spherical harmonic coefficients.

        L (int): Harmonic band-limit.

        spin (int, optional): Harmonic spin. Defaults to 0.

        sampling (str, optional): Sampling scheme.  Supported sampling schemes include
            {"mw", "mwss", "dh", "healpix"}.  Defaults to "mw".

        method (str, optional): Harmonic transform algorithm. Supported algorithms include
            {"direct", "sov", "sov_fft", "sov_fft_vectorized"}. Defaults to "sov_fft".

        nside (int, optional): HEALPix Nside resolution parameter.  Only required
            if sampling="healpix".  Defaults to None.

<<<<<<< HEAD
        reality (bool, optional): Whether to exploit conjugate symmetry. By construction
            this only leads to significant improvement for spin 0. Defaults to False.
=======
        L_lower (int, optional): Harmonic lower-bound. Transform will only be computed
            for :math:`\texttt{L_lower} \leq \ell < \texttt{L}`. Defaults to 0.
>>>>>>> e80bdf8f

    Returns:
        np.ndarray: Signal on the sphere.
    """
    assert flm.shape == samples.flm_shape(L)
<<<<<<< HEAD
    assert 0 <= abs(spin) < L
    if reality and spin != 0:
        reality_check = False
        warn(
            "Reality acceleration only currently supported for spin 0 fields.\
                Defering to complex transform."
        )
    else:
        reality_check = reality

    if sampling.lower() == "healpix" and method not in ["direct", "sov"]:
        reality_check = False

=======
    assert L > 0
    assert 0 <= np.abs(spin) < L
    assert 0 <= L_lower < L
>>>>>>> e80bdf8f
    thetas = samples.thetas(L, sampling, nside)
    transform_methods = {
        "direct": _compute_inverse_direct,
        "sov": _compute_inverse_sov,
        "sov_fft": _compute_inverse_sov_fft,
        "sov_fft_vectorized": _compute_inverse_sov_fft_vectorized,
    }
    return transform_methods[method](
<<<<<<< HEAD
        flm,
        L,
        spin,
        sampling,
        thetas,
        nside=nside,
        reality=reality_check,
=======
        flm, L, spin, sampling, thetas, nside=nside, L_lower=L_lower
>>>>>>> e80bdf8f
    )


def forward(
    f: np.ndarray,
    L: int,
    spin: int = 0,
    sampling: str = "mw",
    nside: int = None,
<<<<<<< HEAD
    reality: bool = False,
=======
    L_lower: int = 0,
>>>>>>> e80bdf8f
) -> np.ndarray:
    r"""Compute forward spherical harmonic transform.

    Uses a vectorised separation of variables method with FFT.

    Args:
        f (np.ndarray): Signal on the sphere.

        L (int): Harmonic band-limit.

        spin (int, optional): Harmonic spin. Defaults to 0.

        sampling (str, optional): Sampling scheme.  Supported sampling schemes include
            {"mw", "mwss", "dh", "healpix"}.  Defaults to "mw".

        nside (int, optional): HEALPix Nside resolution parameter.  Only required
            if sampling="healpix".  Defaults to None.

<<<<<<< HEAD
        reality (bool, optional): Whether to exploit conjugate symmetry. By construction
            this only leads to significant improvement for spin 0. Defaults to False.
=======
        L_lower (int, optional): Harmonic lower-bound. Transform will only be computed
            for :math:`\texttt{L_lower} \leq \ell < \texttt{L}`. Defaults to 0.
>>>>>>> e80bdf8f

    Returns:
        np.ndarray: Spherical harmonic coefficients.
    """
    return _forward(
        f,
        L,
        spin,
        sampling,
        nside=nside,
        method="sov_fft_vectorized",
<<<<<<< HEAD
        reality=reality,
=======
        L_lower=L_lower,
>>>>>>> e80bdf8f
    )


def _forward(
    f: np.ndarray,
    L: int,
    spin: int = 0,
    sampling: str = "mw",
    method: str = "sov_fft",
    nside: int = None,
<<<<<<< HEAD
    reality: bool = False,
=======
    L_lower: int = 0,
>>>>>>> e80bdf8f
):
    r"""Compute forward spherical harmonic transform using a specified method.

    Args:
        f (np.ndarray): Signal on the sphere.

        L (int): Harmonic band-limit.

        spin (int, optional): Harmonic spin. Defaults to 0.

        sampling (str, optional): Sampling scheme.  Supported sampling schemes include
            {"mw", "mwss", "dh", "healpix"}.  Defaults to "mw".

        method (str, optional): Harmonic transform algorithm. Supported algorithms include
            {"direct", "sov", "sov_fft", "sov_fft_vectorized"}. Defaults to "sov_fft".

        nside (int, optional): HEALPix Nside resolution parameter.  Only required
            if sampling="healpix".  Defaults to None.

<<<<<<< HEAD
        reality (bool, optional): Whether to exploit conjugate symmetry. By construction
            this only leads to significant improvement for spin 0. Defaults to False.
=======
        L_lower (int, optional): Harmonic lower-bound. Transform will only be computed
            for :math:`\texttt{L_lower} \leq \ell < \texttt{L}`. Defaults to 0.
>>>>>>> e80bdf8f

    Returns:
        np.ndarray: Spherical harmonic coefficients.
    """
    assert f.shape == samples.f_shape(L, sampling, nside)
<<<<<<< HEAD
    assert 0 <= abs(spin) < L

    if reality and spin != 0:
        reality_check = False
        warn(
            "Reality acceleration only currently supported for spin 0 fields.\
                Defering to complex transform."
        )
    else:
        reality_check = reality
=======
    assert L > 0
    assert 0 <= np.abs(spin) < L
    assert 0 <= L_lower < L
>>>>>>> e80bdf8f

    if sampling.lower() == "mw":
        f = resampling.mw_to_mwss(f, L, spin)

    if sampling.lower() in ["mw", "mwss"]:
        sampling = "mwss"
        f = resampling.upsample_by_two_mwss(f, L, spin)
        thetas = samples.thetas(2 * L, sampling)

    else:
        thetas = samples.thetas(L, sampling, nside)

    # Don't need to include spin in weights (even for spin signals)
    # since accounted for already in periodic extension and upsampling.
    weights = quadrature.quad_weights_transform(L, sampling, 0, nside)

    transform_methods = {
        "direct": _compute_forward_direct,
        "sov": _compute_forward_sov,
        "sov_fft": _compute_forward_sov_fft,
        "sov_fft_vectorized": _compute_forward_sov_fft_vectorized,
    }
    return transform_methods[method](
<<<<<<< HEAD
        f,
        L,
        spin,
        sampling,
        thetas,
        weights,
        nside=nside,
        reality=reality_check,
=======
        f, L, spin, sampling, thetas, weights, nside=nside, L_lower=L_lower
>>>>>>> e80bdf8f
    )


def _compute_inverse_direct(
    flm: np.ndarray,
    L: int,
    spin: int,
    sampling: str,
    thetas: np.ndarray,
<<<<<<< HEAD
    nside: int,
    reality: bool,
=======
    nside: int = None,
    L_lower: int = 0,
>>>>>>> e80bdf8f
):
    r"""Compute inverse spherical harmonic transform directly.

    Args:
        flm (np.ndarray): Spherical harmonic coefficients.

        L (int): Harmonic band-limit.

        spin (int): Harmonic spin.

        sampling (str): Sampling scheme.  Supported sampling schemes include
            {"mw", "mwss", "dh", "healpix"}.

        thetas (np.ndarray): Vector of sample positions in :math:`\theta` on the sphere.

        nside (int): HEALPix Nside resolution parameter.  Only required
            if sampling="healpix".  Defaults to None.

        L_lower (int, optional): Harmonic lower-bound. Transform will only be computed
            for :math:`\texttt{L_lower} \leq \ell < \texttt{L}`.  Defaults to 0.

        reality (bool): Whether to exploit conjugate symmetry. By construction
            this only leads to significant improvement for spin 0.

    Returns:
        np.ndarray: Signal on the sphere.
    """
    if sampling.lower() != "healpix":
        phis_ring = samples.phis_equiang(L, sampling)

    f = np.zeros(samples.f_shape(L, sampling, nside), dtype=np.complex128)

    for t, theta in enumerate(thetas):

<<<<<<< HEAD
        if sampling.lower() == "healpix":
            phis_ring = samples.phis_ring(t, nside)

        for el in range(abs(spin), L):

            dl = wigner.turok.compute_slice(theta, el, L, -spin, reality)

            elfactor = np.sqrt((2 * el + 1) / (4 * np.pi))

            for p, phi in enumerate(phis_ring):

                if sampling.lower() != "healpix":
                    entry = (t, p)

                else:
                    entry = samples.hp_ang2pix(nside, theta, phi)

                if reality:
                    f[entry] += (
                        (-1) ** spin * elfactor * dl[L - 1] * flm[el, L - 1]
                    )
                    for m in range(1, el + 1):
                        val = (
                            (-1) ** spin
                            * elfactor
                            * np.exp(1j * m * phi)
                            * dl[m + L - 1]
                            * flm[el, m + L - 1]
                        )
                        f[entry] += val + np.conj(val)

                else:
                    for m in range(-el, el + 1):
                        f[entry] += (
                            (-1) ** spin
                            * elfactor
                            * np.exp(1j * m * phi)
                            * dl[m + L - 1]
                            * flm[el, m + L - 1]
                        )
=======
        for el in range(max(L_lower, abs(spin)), L):

            dl = wigner.turok.compute_slice(theta, el, L, -spin)

            elfactor = np.sqrt((2 * el + 1) / (4 * np.pi))

            for m in range(-el, el + 1):

                if sampling.lower() == "healpix":
                    phis_ring = samples.phis_ring(t, nside)

                for p, phi in enumerate(phis_ring):

                    if sampling.lower() != "healpix":
                        entry = (t, p)

                    else:
                        entry = samples.hp_ang2pix(nside, theta, phi)

                    f[entry] += (
                        (-1) ** spin
                        * elfactor
                        * np.exp(1j * m * phi)
                        * dl[m + L - 1]
                        * flm[el, m + L - 1]
                    )
>>>>>>> e80bdf8f

    return f


def _compute_inverse_sov(
    flm: np.ndarray,
    L: int,
    spin: int,
    sampling: str,
    thetas: np.ndarray,
<<<<<<< HEAD
    nside: int,
    reality: bool,
=======
    nside: int = None,
    L_lower: int = 0,
>>>>>>> e80bdf8f
):
    r"""Compute inverse spherical harmonic transform by separation of variables with a
        manual Fourier transform.

    Args:
        flm (np.ndarray): Spherical harmonic coefficients.

        L (int): Harmonic band-limit.

        spin (int): Harmonic spin.

        sampling (str): Sampling scheme.  Supported sampling schemes include
            {"mw", "mwss", "dh", "healpix"}.

        thetas (np.ndarray): Vector of sample positions in :math:`\theta` on the sphere.

        nside (int): HEALPix Nside resolution parameter.  Only required
            if sampling="healpix".  Defaults to None.

        L_lower (int, optional): Harmonic lower-bound. Transform will only be computed
            for :math:`\texttt{L_lower} \leq \ell < \texttt{L}`.  Defaults to 0.

        reality (bool): Whether to exploit conjugate symmetry. By construction
            this only leads to significant improvement for spin 0.

    Returns:
        np.ndarray: Signal on the sphere.
    """
    ftm = np.zeros((len(thetas), 2 * L - 1), dtype=np.complex128)
    for t, theta in enumerate(thetas):
<<<<<<< HEAD
        for el in range(abs(spin), L):
            dl = wigner.turok.compute_slice(theta, el, L, -spin, reality)
            elfactor = np.sqrt((2 * el + 1) / (4 * np.pi))

            s_ind = 0 if reality else -el
            for m in range(s_ind, el + 1):
=======
        for el in range(max(L_lower, abs(spin)), L):
            dl = wigner.turok.compute_slice(theta, el, L, -spin)
            elfactor = np.sqrt((2 * el + 1) / (4 * np.pi))
            for m in range(-el, el + 1):
>>>>>>> e80bdf8f
                ftm[t, m + L - 1] += (
                    (-1) ** spin * elfactor * dl[m + L - 1] * flm[el, m + L - 1]
                )

    f = np.zeros(samples.f_shape(L, sampling, nside), dtype=np.complex128)
    if sampling.lower() != "healpix":
        phis_ring = samples.phis_equiang(L, sampling)
    for t, theta in enumerate(thetas):
        if sampling.lower() == "healpix":
            phis_ring = samples.phis_ring(t, nside)
        for p, phi in enumerate(phis_ring):
            if sampling.lower() != "healpix":
                entry = (t, p)
            else:
                entry = samples.hp_ang2pix(nside, theta, phi)
            if reality:
                f[entry] += ftm[t, L - 1]
                for m in range(1, L):
                    val = ftm[t, m + L - 1] * np.exp(1j * m * phi)
                    f[entry] += val + np.conj(val)
            else:
                for m in range(-(L - 1), L):
                    f[entry] += ftm[t, m + L - 1] * np.exp(1j * m * phi)

    return f


def _compute_inverse_sov_fft(
    flm: np.ndarray,
    L: int,
    spin: int,
    sampling: str,
    thetas: np.ndarray,
<<<<<<< HEAD
    nside: int,
    reality: bool,
=======
    nside: int = None,
    L_lower: int = 0,
>>>>>>> e80bdf8f
):
    r"""Compute inverse spherical harmonic transform by separation of variables with a
        Fast Fourier transform.

    Args:
        flm (np.ndarray): Spherical harmonic coefficients.

        L (int): Harmonic band-limit.

        spin (int): Harmonic spin.

        sampling (str): Sampling scheme.  Supported sampling schemes include
            {"mw", "mwss", "dh", "healpix"}.

        thetas (np.ndarray): Vector of sample positions in :math:`\theta` on the sphere.

        nside (int): HEALPix Nside resolution parameter.  Only required
            if sampling="healpix".  Defaults to None.

        L_lower (int, optional): Harmonic lower-bound. Transform will only be computed
            for :math:`\texttt{L_lower} \leq \ell < \texttt{L}`.  Defaults to 0.

        reality (bool): Whether to exploit conjugate symmetry. By construction
            this only leads to significant improvement for spin 0.

    Returns:
        np.ndarray: Signal on the sphere.
    """

    if sampling.lower() == "healpix":
        assert L >= 2 * nside

    ftm = np.zeros(samples.ftm_shape(L, sampling, nside), dtype=np.complex128)
    m_offset = 1 if sampling in ["mwss", "healpix"] else 0

    for t, theta in enumerate(thetas):

        phi_ring_offset = (
            samples.p2phi_ring(t, 0, nside)
            if sampling.lower() == "healpix"
            else 0
        )

<<<<<<< HEAD
        for el in range(abs(spin), L):

            dl = wigner.turok.compute_slice(theta, el, L, -spin, reality)

            elfactor = np.sqrt((2 * el + 1) / (4 * np.pi))

            s_ind = 0 if reality else -el
            for m in range(s_ind, el + 1):

                phase_shift = (
                    np.exp(1j * m * phi_ring_offset)
                    if sampling.lower() == "healpix"
                    else 1
                )

=======
        for el in range(max(L_lower, abs(spin)), L):

            dl = wigner.turok.compute_slice(theta, el, L, -spin)

            elfactor = np.sqrt((2 * el + 1) / (4 * np.pi))

            for m in range(-el, el + 1):

                phase_shift = (
                    np.exp(1j * m * phi_ring_offset)
                    if sampling.lower() == "healpix"
                    else 1
                )

>>>>>>> e80bdf8f
                ftm[t, m + L - 1 + m_offset] += (
                    (-1) ** spin
                    * elfactor
                    * dl[m + L - 1]
                    * flm[el, m + L - 1]
                    * phase_shift
                )

    if sampling.lower() == "healpix":
        f = hp.healpix_ifft(ftm, L, nside)
    else:
        if reality:
            f = fft.irfft(
                ftm[:, L - 1 + m_offset :],
                samples.nphi_equiang(L, sampling),
                axis=1,
                norm="forward",
            )
        else:
            f = fft.ifft(fft.ifftshift(ftm, axes=1), axis=1, norm="forward")

    return f


def _compute_inverse_sov_fft_vectorized(
    flm: np.ndarray,
    L: int,
    spin: int,
    sampling: str,
    thetas: np.ndarray,
<<<<<<< HEAD
    nside: int,
    reality: bool,
=======
    nside: int = None,
    L_lower: int = 0,
>>>>>>> e80bdf8f
):
    r"""A vectorized function to compute inverse spherical harmonic transform by
        separation of variables with a manual Fourier transform.

    Args:
        flm (np.ndarray): Spherical harmonic coefficients.

        L (int): Harmonic band-limit.

        spin (int): Harmonic spin.

        sampling (str): Sampling scheme.  Supported sampling schemes include
            {"mw", "mwss", "dh", "healpix"}.

        thetas (np.ndarray): Vector of sample positions in :math:`\theta` on the sphere.

        nside (int): HEALPix Nside resolution parameter.  Only required
            if sampling="healpix".  Defaults to None.

        L_lower (int, optional): Harmonic lower-bound. Transform will only be computed
            for :math:`\texttt{L_lower} \leq \ell < \texttt{L}`.  Defaults to 0.

        reality (bool): Whether to exploit conjugate symmetry. By construction
            this only leads to significant improvement for spin 0.

    Returns:
        np.ndarray: Signal on the sphere.
    """
    ftm = np.zeros(samples.ftm_shape(L, sampling, nside), dtype=np.complex128)
    m_offset = 1 if sampling in ["mwss", "healpix"] else 0

    for t, theta in enumerate(thetas):

        phase_shift = (
            samples.ring_phase_shift_hp(L, t, nside, False)
            if sampling.lower() == "healpix"
            else 1.0
        )

        for el in range(max(L_lower, abs(spin)), L):

            dl = wigner.turok.compute_slice(theta, el, L, -spin, reality)
            elfactor = np.sqrt((2 * el + 1) / (4 * np.pi))
            s_ind = L - 1 if reality else 0
            ftm[t, s_ind + m_offset : 2 * L - 1 + m_offset] += (
                elfactor * dl[s_ind:] * flm[el, s_ind:] * phase_shift
            )

    ftm *= (-1) ** (spin)
    if sampling.lower() == "healpix":
        f = hp.healpix_ifft(ftm, L, nside)
    else:
        if reality:
            f = fft.irfft(
                ftm[:, L - 1 + m_offset :],
                samples.nphi_equiang(L, sampling),
                axis=1,
                norm="forward",
            )
        else:
            f = fft.ifft(fft.ifftshift(ftm, axes=1), axis=1, norm="forward")

    return f


def _compute_forward_direct(
    f: np.ndarray,
    L: int,
    spin: int,
    sampling: str,
    thetas: np.ndarray,
    weights: np.ndarray,
<<<<<<< HEAD
    nside: int,
    reality: bool,
=======
    nside: int = None,
    L_lower: int = 0,
>>>>>>> e80bdf8f
):
    r"""Compute forward spherical harmonic transform directly.

    Args:
        f (np.ndarray): Signal on the sphere.

        L (int): Harmonic band-limit.

        spin (int): Harmonic spin.

        sampling (str): Sampling scheme.  Supported sampling schemes include
            {"mw", "mwss", "dh", "healpix"}.

        thetas (np.ndarray): Vector of sample positions in :math:`\theta` on the sphere.

        weights (np.ndarray): Vector of quadrature weights on the sphere.

        nside (int): HEALPix Nside resolution parameter.  Only required
            if sampling="healpix".  Defaults to None.

        L_lower (int, optional): Harmonic lower-bound. Transform will only be computed
            for :math:`\texttt{L_lower} \leq \ell < \texttt{L}`.  Defaults to 0.

        reality (bool): Whether to exploit conjugate symmetry. By construction
            this only leads to significant improvement for spin 0.

    Returns:
        np.ndarray: Spherical harmonic coefficients.
    """
    flm = np.zeros(samples.flm_shape(L), dtype=np.complex128)

    if sampling.lower() != "healpix":
        phis_ring = samples.phis_equiang(L, sampling)

    for t, theta in enumerate(thetas):

<<<<<<< HEAD
        if sampling.lower() == "healpix":
            phis_ring = samples.phis_ring(t, nside)

        for el in range(abs(spin), L):

            dl = wigner.turok.compute_slice(theta, el, L, -spin, reality)

            elfactor = np.sqrt((2 * el + 1) / (4 * np.pi))

            for p, phi in enumerate(phis_ring):

                if sampling.lower() != "healpix":
                    entry = (t, p)
                else:
                    entry = samples.hp_ang2pix(nside, theta, phi)

                if reality:
                    flm[el, L - 1] += (
                        weights[t]
                        * (-1) ** spin
                        * elfactor
                        * dl[L - 1]
                        * f[entry]
                    )
                    for m in range(1, el + 1):
                        val = (
                            weights[t]
                            * (-1) ** spin
                            * elfactor
                            * np.exp(-1j * m * phi)
                            * dl[m + L - 1]
                            * f[entry]
                        )
                        flm[el, m + L - 1] += val
                        flm[el, -m + L - 1] += (-1) ** m * np.conj(val)

                else:
                    for m in range(-el, el + 1):
=======
        for el in range(max(L_lower, abs(spin)), L):

            dl = wigner.turok.compute_slice(theta, el, L, -spin)

            elfactor = np.sqrt((2 * el + 1) / (4 * np.pi))

            for m in range(-el, el + 1):

                if sampling.lower() == "healpix":
                    phis_ring = samples.phis_ring(t, nside)

                for p, phi in enumerate(phis_ring):

                    if sampling.lower() != "healpix":
                        entry = (t, p)
                    else:
                        entry = samples.hp_ang2pix(nside, theta, phi)
>>>>>>> e80bdf8f

                    flm[el, m + L - 1] += (
                        weights[t]
                        * (-1) ** spin
                        * elfactor
                        * np.exp(-1j * m * phi)
                        * dl[m + L - 1]
                        * f[entry]
                    )

    return flm


def _compute_forward_sov(
    f: np.ndarray,
    L: int,
    spin: int,
    sampling: str,
    thetas: np.ndarray,
    weights: np.ndarray,
<<<<<<< HEAD
    nside: int,
    reality: bool,
=======
    nside: int = None,
    L_lower: int = 0,
>>>>>>> e80bdf8f
):
    r"""Compute forward spherical harmonic transform by separation of variables with a
        manual Fourier transform.

    Args:
        f (np.ndarray): Signal on the sphere.

        L (int): Harmonic band-limit.

        spin (int): Harmonic spin.

        sampling (str): Sampling scheme.  Supported sampling schemes include
            {"mw", "mwss", "dh", "healpix"}.

        thetas (np.ndarray): Vector of sample positions in :math:`\theta` on the sphere.

        weights (np.ndarray): Vector of quadrature weights on the sphere.

        nside (int): HEALPix Nside resolution parameter.  Only required
            if sampling="healpix".  Defaults to None.

        L_lower (int, optional): Harmonic lower-bound. Transform will only be computed
            for :math:`\texttt{L_lower} \leq \ell < \texttt{L}`.  Defaults to 0.

        reality (bool): Whether to exploit conjugate symmetry. By construction
            this only leads to significant improvement for spin 0.

    Returns:
        np.ndarray: Spherical harmonic coefficients.
    """

    if sampling.lower() != "healpix":
        phis_ring = samples.phis_equiang(L, sampling)

    ftm = np.zeros((len(thetas), 2 * L - 1), dtype=np.complex128)
    for t, theta in enumerate(thetas):

        if sampling.lower() == "healpix":
            phis_ring = samples.phis_ring(t, nside)

        for p, phi in enumerate(phis_ring):
            if sampling.lower() != "healpix":
                entry = (t, p)
            else:
                entry = samples.hp_ang2pix(nside, theta, phi)

            s_ind = 0 if reality else -L + 1
            for m in range(s_ind, L):
                ftm[t, m + L - 1] += np.exp(-1j * m * phi) * f[entry]

    flm = np.zeros(samples.flm_shape(L), dtype=np.complex128)

    for t, theta in enumerate(thetas):

<<<<<<< HEAD
        for el in range(abs(spin), L):

            dl = wigner.turok.compute_slice(theta, el, L, -spin, reality)

            elfactor = np.sqrt((2 * el + 1) / (4 * np.pi))

            if reality:
                flm[el, L - 1] += (
                    weights[t]
                    * (-1) ** spin
                    * elfactor
                    * dl[L - 1]
                    * ftm[t, L - 1]
                )
                for m in range(1, el + 1):
                    val = (
                        weights[t]
                        * (-1) ** spin
                        * elfactor
                        * dl[m + L - 1]
                        * ftm[t, m + L - 1]
                    )
                    flm[el, m + L - 1] += val
                    flm[el, -m + L - 1] += (-1) ** m * np.conj(val)

            else:
                for m in range(-el, el + 1):
                    flm[el, m + L - 1] += (
                        weights[t]
                        * (-1) ** spin
                        * elfactor
                        * dl[m + L - 1]
                        * ftm[t, m + L - 1]
                    )
=======
        for el in range(max(L_lower, abs(spin)), L):

            dl = wigner.turok.compute_slice(theta, el, L, -spin)

            elfactor = np.sqrt((2 * el + 1) / (4 * np.pi))

            for m in range(-el, el + 1):

                flm[el, m + L - 1] += (
                    weights[t]
                    * (-1) ** spin
                    * elfactor
                    * dl[m + L - 1]
                    * ftm[t, m + L - 1]
                )
>>>>>>> e80bdf8f

    return flm


def _compute_forward_sov_fft(
    f: np.ndarray,
    L: int,
    spin: int,
    sampling: str,
    thetas: np.ndarray,
    weights: np.ndarray,
<<<<<<< HEAD
    nside: int,
    reality: bool,
=======
    nside: int = None,
    L_lower: int = 0,
>>>>>>> e80bdf8f
):
    r"""Compute forward spherical harmonic transform by separation of variables with a
        Fast Fourier transform.

    Args:
        f (np.ndarray): Signal on the sphere.

        L (int): Harmonic band-limit.

        spin (int): Harmonic spin.

        sampling (str): Sampling scheme.  Supported sampling schemes include
            {"mw", "mwss", "dh", "healpix"}.

        thetas (np.ndarray): Vector of sample positions in :math:`\theta` on the sphere.

        weights (np.ndarray): Vector of quadrature weights on the sphere.

        nside (int): HEALPix Nside resolution parameter.  Only required
            if sampling="healpix".  Defaults to None.

        L_lower (int, optional): Harmonic lower-bound. Transform will only be computed
            for :math:`\texttt{L_lower} \leq \ell < \texttt{L}`.  Defaults to 0.

        reality (bool): Whether to exploit conjugate symmetry. By construction
            this only leads to significant improvement for spin 0.

    Returns:
        np.ndarray: Spherical harmonic coefficients.
    """
    flm = np.zeros(samples.flm_shape(L), dtype=np.complex128)
    ftm = np.zeros_like(f).astype(np.complex128)

    m_offset = 1 if sampling in ["mwss", "healpix"] else 0

    if sampling.lower() == "healpix":
        ftm = hp.healpix_fft(f, L, nside)
    else:
        if reality:
            t = fft.rfft(
                np.real(f),
                axis=1,
                norm="backward",
            )
            if m_offset != 0:
                t = t[:, :-1]
            ftm[:, L - 1 + m_offset :] = t
        else:
            ftm = fft.fftshift(fft.fft(f, axis=1, norm="backward"), axes=1)

    for t, theta in enumerate(thetas):

        phi_ring_offset = (
            samples.p2phi_ring(t, 0, nside)
            if sampling.lower() == "healpix"
            else 0
        )

<<<<<<< HEAD
        for el in range(abs(spin), L):

            dl = wigner.turok.compute_slice(theta, el, L, -spin, reality)

            elfactor = np.sqrt((2 * el + 1) / (4 * np.pi))

            if reality:
                flm[el, L - 1] += (
                    weights[t]
                    * (-1) ** spin
                    * elfactor
                    * dl[L - 1]
                    * ftm[t, L - 1 + m_offset]
                )
                for m in range(1, el + 1):
                    phase_shift = (
                        np.exp(-1j * m * phi_ring_offset)
                        if sampling.lower() == "healpix"
                        else 1
                    )

                    val = (
                        weights[t]
                        * (-1) ** spin
                        * elfactor
                        * dl[m + L - 1]
                        * ftm[t, m + L - 1 + m_offset]
                        * phase_shift
                    )
                    flm[el, m + L - 1] += val
                    flm[el, -m + L - 1] += (-1) ** m * np.conj(val)
            else:
                for m in range(-el, el + 1):
=======
        for el in range(max(L_lower, abs(spin)), L):

            dl = wigner.turok.compute_slice(theta, el, L, -spin)

            elfactor = np.sqrt((2 * el + 1) / (4 * np.pi))

            for m in range(-el, el + 1):

                phase_shift = (
                    np.exp(-1j * m * phi_ring_offset)
                    if sampling.lower() == "healpix"
                    else 1
                )
>>>>>>> e80bdf8f

                flm[el, m + L - 1] += (
                    weights[t]
                    * (-1) ** spin
                    * elfactor
                    * dl[m + L - 1]
                    * ftm[t, m + L - 1 + m_offset]
                    * phase_shift
                )

    return flm


def _compute_forward_sov_fft_vectorized(
    f: np.ndarray,
    L: int,
    spin: int,
    sampling: str,
    thetas: np.ndarray,
    weights: np.ndarray,
<<<<<<< HEAD
    nside: int,
    reality: bool,
=======
    nside: int = None,
    L_lower: int = 0,
>>>>>>> e80bdf8f
):
    r"""A vectorized function to compute forward spherical harmonic transform by
        separation of variables with a manual Fourier transform.

    Args:
        f (np.ndarray): Signal on the sphere.

        L (int): Harmonic band-limit.

        spin (int): Harmonic spin.

        sampling (str): Sampling scheme.  Supported sampling schemes include
            {"mw", "mwss", "dh", "healpix"}.

        thetas (np.ndarray): Vector of sample positions in :math:`\theta` on the sphere.

        weights (np.ndarray): Vector of quadrature weights on the sphere.

        nside (int): HEALPix Nside resolution parameter.  Only required
            if sampling="healpix".  Defaults to None.

        L_lower (int, optional): Harmonic lower-bound. Transform will only be computed
            for :math:`\texttt{L_lower} \leq \ell < \texttt{L}`.  Defaults to 0.

        reality (bool): Whether to exploit conjugate symmetry. By construction
            this only leads to significant improvement for spin 0.

    Returns:
        np.ndarray: Spherical harmonic coefficients.
    """
    flm = np.zeros(samples.flm_shape(L), dtype=np.complex128)
    ftm = np.zeros_like(f).astype(np.complex128)

    m_offset = 1 if sampling in ["mwss", "healpix"] else 0
    if reality:
        m_conj = (-1) ** (np.arange(1, L) % 2)

    if sampling.lower() == "healpix":
        ftm = hp.healpix_fft(f, L, nside)
    else:
        if reality:
            t = fft.rfft(
                np.real(f),
                axis=1,
                norm="backward",
            )
            if m_offset != 0:
                t = t[:, :-1]
            ftm[:, L - 1 + m_offset :] = t
        else:
            ftm = fft.fftshift(fft.fft(f, axis=1, norm="backward"), axes=1)

    for t, theta in enumerate(thetas):

        phase_shift = (
            samples.ring_phase_shift_hp(L, t, nside, forward=True)
            if sampling.lower() == "healpix"
            else 1.0
        )

        for el in range(max(L_lower, abs(spin)), L):

            dl = wigner.turok.compute_slice(theta, el, L, -spin, reality)

            elfactor = np.sqrt((2 * el + 1) / (4 * np.pi))

            s_ind = L - 1 if reality else 0
            flm[el, s_ind:] += (
                weights[t]
                * elfactor
                * np.multiply(
                    dl[s_ind:], ftm[t, s_ind + m_offset : 2 * L - 1 + m_offset]
                )
                * phase_shift
            )
            if reality:
                flm[el, :s_ind] = np.flip(
                    m_conj * np.conj(flm[el, s_ind + 1 :])
                )

    flm *= (-1) ** spin

    return flm<|MERGE_RESOLUTION|>--- conflicted
+++ resolved
@@ -14,11 +14,8 @@
     spin: int = 0,
     sampling: str = "mw",
     nside: int = None,
-<<<<<<< HEAD
     reality: bool = False,
-=======
     L_lower: int = 0,
->>>>>>> e80bdf8f
 ) -> np.ndarray:
     r"""Compute inverse spherical harmonic transform.
 
@@ -37,13 +34,11 @@
         nside (int, optional): HEALPix Nside resolution parameter.  Only required
             if sampling="healpix".  Defaults to None.
 
-<<<<<<< HEAD
         reality (bool, optional): Whether to exploit conjugate symmetry. By construction
             this only leads to significant improvement for spin 0. Defaults to False.
-=======
+
         L_lower (int, optional): Harmonic lower-bound. Transform will only be computed
             for :math:`\texttt{L_lower} \leq \ell < \texttt{L}`. Defaults to 0.
->>>>>>> e80bdf8f
 
     Returns:
         np.ndarray: Signal on the sphere.
@@ -55,11 +50,8 @@
         sampling,
         nside=nside,
         method="sov_fft_vectorized",
-<<<<<<< HEAD
         reality=reality,
-=======
         L_lower=L_lower,
->>>>>>> e80bdf8f
     )
 
 
@@ -70,11 +62,8 @@
     sampling: str = "mw",
     method: str = "sov_fft",
     nside: int = None,
-<<<<<<< HEAD
     reality: bool = False,
-=======
     L_lower: int = 0,
->>>>>>> e80bdf8f
 ) -> np.ndarray:
     r"""Compute inverse spherical harmonic transform using a specified method.
 
@@ -94,20 +83,20 @@
         nside (int, optional): HEALPix Nside resolution parameter.  Only required
             if sampling="healpix".  Defaults to None.
 
-<<<<<<< HEAD
         reality (bool, optional): Whether to exploit conjugate symmetry. By construction
             this only leads to significant improvement for spin 0. Defaults to False.
-=======
+            
         L_lower (int, optional): Harmonic lower-bound. Transform will only be computed
             for :math:`\texttt{L_lower} \leq \ell < \texttt{L}`. Defaults to 0.
->>>>>>> e80bdf8f
 
     Returns:
         np.ndarray: Signal on the sphere.
     """
     assert flm.shape == samples.flm_shape(L)
-<<<<<<< HEAD
-    assert 0 <= abs(spin) < L
+    assert L > 0
+    assert 0 <= np.abs(spin) < L
+    assert 0 <= L_lower < L
+    
     if reality and spin != 0:
         reality_check = False
         warn(
@@ -120,11 +109,6 @@
     if sampling.lower() == "healpix" and method not in ["direct", "sov"]:
         reality_check = False
 
-=======
-    assert L > 0
-    assert 0 <= np.abs(spin) < L
-    assert 0 <= L_lower < L
->>>>>>> e80bdf8f
     thetas = samples.thetas(L, sampling, nside)
     transform_methods = {
         "direct": _compute_inverse_direct,
@@ -133,7 +117,6 @@
         "sov_fft_vectorized": _compute_inverse_sov_fft_vectorized,
     }
     return transform_methods[method](
-<<<<<<< HEAD
         flm,
         L,
         spin,
@@ -141,9 +124,7 @@
         thetas,
         nside=nside,
         reality=reality_check,
-=======
-        flm, L, spin, sampling, thetas, nside=nside, L_lower=L_lower
->>>>>>> e80bdf8f
+        L_lower=L_lower,
     )
 
 
@@ -153,11 +134,8 @@
     spin: int = 0,
     sampling: str = "mw",
     nside: int = None,
-<<<<<<< HEAD
     reality: bool = False,
-=======
     L_lower: int = 0,
->>>>>>> e80bdf8f
 ) -> np.ndarray:
     r"""Compute forward spherical harmonic transform.
 
@@ -176,13 +154,11 @@
         nside (int, optional): HEALPix Nside resolution parameter.  Only required
             if sampling="healpix".  Defaults to None.
 
-<<<<<<< HEAD
         reality (bool, optional): Whether to exploit conjugate symmetry. By construction
             this only leads to significant improvement for spin 0. Defaults to False.
-=======
+
         L_lower (int, optional): Harmonic lower-bound. Transform will only be computed
             for :math:`\texttt{L_lower} \leq \ell < \texttt{L}`. Defaults to 0.
->>>>>>> e80bdf8f
 
     Returns:
         np.ndarray: Spherical harmonic coefficients.
@@ -194,11 +170,8 @@
         sampling,
         nside=nside,
         method="sov_fft_vectorized",
-<<<<<<< HEAD
         reality=reality,
-=======
         L_lower=L_lower,
->>>>>>> e80bdf8f
     )
 
 
@@ -209,11 +182,8 @@
     sampling: str = "mw",
     method: str = "sov_fft",
     nside: int = None,
-<<<<<<< HEAD
     reality: bool = False,
-=======
     L_lower: int = 0,
->>>>>>> e80bdf8f
 ):
     r"""Compute forward spherical harmonic transform using a specified method.
 
@@ -233,20 +203,19 @@
         nside (int, optional): HEALPix Nside resolution parameter.  Only required
             if sampling="healpix".  Defaults to None.
 
-<<<<<<< HEAD
         reality (bool, optional): Whether to exploit conjugate symmetry. By construction
             this only leads to significant improvement for spin 0. Defaults to False.
-=======
+
         L_lower (int, optional): Harmonic lower-bound. Transform will only be computed
             for :math:`\texttt{L_lower} \leq \ell < \texttt{L}`. Defaults to 0.
->>>>>>> e80bdf8f
 
     Returns:
         np.ndarray: Spherical harmonic coefficients.
     """
     assert f.shape == samples.f_shape(L, sampling, nside)
-<<<<<<< HEAD
-    assert 0 <= abs(spin) < L
+    assert L > 0
+    assert 0 <= np.abs(spin) < L
+    assert 0 <= L_lower < L
 
     if reality and spin != 0:
         reality_check = False
@@ -256,11 +225,6 @@
         )
     else:
         reality_check = reality
-=======
-    assert L > 0
-    assert 0 <= np.abs(spin) < L
-    assert 0 <= L_lower < L
->>>>>>> e80bdf8f
 
     if sampling.lower() == "mw":
         f = resampling.mw_to_mwss(f, L, spin)
@@ -284,7 +248,6 @@
         "sov_fft_vectorized": _compute_forward_sov_fft_vectorized,
     }
     return transform_methods[method](
-<<<<<<< HEAD
         f,
         L,
         spin,
@@ -293,9 +256,7 @@
         weights,
         nside=nside,
         reality=reality_check,
-=======
-        f, L, spin, sampling, thetas, weights, nside=nside, L_lower=L_lower
->>>>>>> e80bdf8f
+        L_lower=L_lower,
     )
 
 
@@ -305,13 +266,9 @@
     spin: int,
     sampling: str,
     thetas: np.ndarray,
-<<<<<<< HEAD
     nside: int,
     reality: bool,
-=======
-    nside: int = None,
-    L_lower: int = 0,
->>>>>>> e80bdf8f
+    L_lower: int,
 ):
     r"""Compute inverse spherical harmonic transform directly.
 
@@ -329,13 +286,13 @@
 
         nside (int): HEALPix Nside resolution parameter.  Only required
             if sampling="healpix".  Defaults to None.
-
-        L_lower (int, optional): Harmonic lower-bound. Transform will only be computed
-            for :math:`\texttt{L_lower} \leq \ell < \texttt{L}`.  Defaults to 0.
-
+        
         reality (bool): Whether to exploit conjugate symmetry. By construction
             this only leads to significant improvement for spin 0.
 
+        L_lower (int): Harmonic lower-bound. Transform will only be computed
+            for :math:`\texttt{L_lower} \leq \ell < \texttt{L}`.  Defaults to 0.
+
     Returns:
         np.ndarray: Signal on the sphere.
     """
@@ -346,11 +303,10 @@
 
     for t, theta in enumerate(thetas):
 
-<<<<<<< HEAD
         if sampling.lower() == "healpix":
             phis_ring = samples.phis_ring(t, nside)
 
-        for el in range(abs(spin), L):
+        for el in range(max(L_lower, abs(spin)), L):
 
             dl = wigner.turok.compute_slice(theta, el, L, -spin, reality)
 
@@ -387,34 +343,6 @@
                             * dl[m + L - 1]
                             * flm[el, m + L - 1]
                         )
-=======
-        for el in range(max(L_lower, abs(spin)), L):
-
-            dl = wigner.turok.compute_slice(theta, el, L, -spin)
-
-            elfactor = np.sqrt((2 * el + 1) / (4 * np.pi))
-
-            for m in range(-el, el + 1):
-
-                if sampling.lower() == "healpix":
-                    phis_ring = samples.phis_ring(t, nside)
-
-                for p, phi in enumerate(phis_ring):
-
-                    if sampling.lower() != "healpix":
-                        entry = (t, p)
-
-                    else:
-                        entry = samples.hp_ang2pix(nside, theta, phi)
-
-                    f[entry] += (
-                        (-1) ** spin
-                        * elfactor
-                        * np.exp(1j * m * phi)
-                        * dl[m + L - 1]
-                        * flm[el, m + L - 1]
-                    )
->>>>>>> e80bdf8f
 
     return f
 
@@ -425,13 +353,9 @@
     spin: int,
     sampling: str,
     thetas: np.ndarray,
-<<<<<<< HEAD
     nside: int,
     reality: bool,
-=======
-    nside: int = None,
-    L_lower: int = 0,
->>>>>>> e80bdf8f
+    L_lower: int,
 ):
     r"""Compute inverse spherical harmonic transform by separation of variables with a
         manual Fourier transform.
@@ -450,31 +374,24 @@
 
         nside (int): HEALPix Nside resolution parameter.  Only required
             if sampling="healpix".  Defaults to None.
-
-        L_lower (int, optional): Harmonic lower-bound. Transform will only be computed
-            for :math:`\texttt{L_lower} \leq \ell < \texttt{L}`.  Defaults to 0.
-
+        
         reality (bool): Whether to exploit conjugate symmetry. By construction
             this only leads to significant improvement for spin 0.
+            
+        L_lower (int): Harmonic lower-bound. Transform will only be computed
+            for :math:`\texttt{L_lower} \leq \ell < \texttt{L}`.  Defaults to 0.
 
     Returns:
         np.ndarray: Signal on the sphere.
     """
     ftm = np.zeros((len(thetas), 2 * L - 1), dtype=np.complex128)
     for t, theta in enumerate(thetas):
-<<<<<<< HEAD
-        for el in range(abs(spin), L):
+        for el in range(max(L_lower, abs(spin)), L):
             dl = wigner.turok.compute_slice(theta, el, L, -spin, reality)
             elfactor = np.sqrt((2 * el + 1) / (4 * np.pi))
 
             s_ind = 0 if reality else -el
             for m in range(s_ind, el + 1):
-=======
-        for el in range(max(L_lower, abs(spin)), L):
-            dl = wigner.turok.compute_slice(theta, el, L, -spin)
-            elfactor = np.sqrt((2 * el + 1) / (4 * np.pi))
-            for m in range(-el, el + 1):
->>>>>>> e80bdf8f
                 ftm[t, m + L - 1] += (
                     (-1) ** spin * elfactor * dl[m + L - 1] * flm[el, m + L - 1]
                 )
@@ -508,13 +425,9 @@
     spin: int,
     sampling: str,
     thetas: np.ndarray,
-<<<<<<< HEAD
     nside: int,
     reality: bool,
-=======
-    nside: int = None,
-    L_lower: int = 0,
->>>>>>> e80bdf8f
+    L_lower: int,
 ):
     r"""Compute inverse spherical harmonic transform by separation of variables with a
         Fast Fourier transform.
@@ -533,12 +446,12 @@
 
         nside (int): HEALPix Nside resolution parameter.  Only required
             if sampling="healpix".  Defaults to None.
-
-        L_lower (int, optional): Harmonic lower-bound. Transform will only be computed
-            for :math:`\texttt{L_lower} \leq \ell < \texttt{L}`.  Defaults to 0.
-
+        
         reality (bool): Whether to exploit conjugate symmetry. By construction
             this only leads to significant improvement for spin 0.
+            
+        L_lower (int): Harmonic lower-bound. Transform will only be computed
+            for :math:`\texttt{L_lower} \leq \ell < \texttt{L}`.  Defaults to 0.
 
     Returns:
         np.ndarray: Signal on the sphere.
@@ -558,8 +471,7 @@
             else 0
         )
 
-<<<<<<< HEAD
-        for el in range(abs(spin), L):
+        for el in range(max(L_lower, abs(spin)), L):
 
             dl = wigner.turok.compute_slice(theta, el, L, -spin, reality)
 
@@ -573,23 +485,7 @@
                     if sampling.lower() == "healpix"
                     else 1
                 )
-
-=======
-        for el in range(max(L_lower, abs(spin)), L):
-
-            dl = wigner.turok.compute_slice(theta, el, L, -spin)
-
-            elfactor = np.sqrt((2 * el + 1) / (4 * np.pi))
-
-            for m in range(-el, el + 1):
-
-                phase_shift = (
-                    np.exp(1j * m * phi_ring_offset)
-                    if sampling.lower() == "healpix"
-                    else 1
-                )
-
->>>>>>> e80bdf8f
+                
                 ftm[t, m + L - 1 + m_offset] += (
                     (-1) ** spin
                     * elfactor
@@ -620,13 +516,9 @@
     spin: int,
     sampling: str,
     thetas: np.ndarray,
-<<<<<<< HEAD
     nside: int,
     reality: bool,
-=======
-    nside: int = None,
-    L_lower: int = 0,
->>>>>>> e80bdf8f
+    L_lower: int,
 ):
     r"""A vectorized function to compute inverse spherical harmonic transform by
         separation of variables with a manual Fourier transform.
@@ -645,12 +537,12 @@
 
         nside (int): HEALPix Nside resolution parameter.  Only required
             if sampling="healpix".  Defaults to None.
-
-        L_lower (int, optional): Harmonic lower-bound. Transform will only be computed
-            for :math:`\texttt{L_lower} \leq \ell < \texttt{L}`.  Defaults to 0.
-
+        
         reality (bool): Whether to exploit conjugate symmetry. By construction
             this only leads to significant improvement for spin 0.
+            
+        L_lower (int): Harmonic lower-bound. Transform will only be computed
+            for :math:`\texttt{L_lower} \leq \ell < \texttt{L}`.  Defaults to 0.
 
     Returns:
         np.ndarray: Signal on the sphere.
@@ -699,13 +591,9 @@
     sampling: str,
     thetas: np.ndarray,
     weights: np.ndarray,
-<<<<<<< HEAD
     nside: int,
     reality: bool,
-=======
-    nside: int = None,
-    L_lower: int = 0,
->>>>>>> e80bdf8f
+    L_lower: int,
 ):
     r"""Compute forward spherical harmonic transform directly.
 
@@ -725,12 +613,12 @@
 
         nside (int): HEALPix Nside resolution parameter.  Only required
             if sampling="healpix".  Defaults to None.
-
-        L_lower (int, optional): Harmonic lower-bound. Transform will only be computed
-            for :math:`\texttt{L_lower} \leq \ell < \texttt{L}`.  Defaults to 0.
-
+        
         reality (bool): Whether to exploit conjugate symmetry. By construction
             this only leads to significant improvement for spin 0.
+            
+        L_lower (int): Harmonic lower-bound. Transform will only be computed
+            for :math:`\texttt{L_lower} \leq \ell < \texttt{L}`.  Defaults to 0.
 
     Returns:
         np.ndarray: Spherical harmonic coefficients.
@@ -742,11 +630,10 @@
 
     for t, theta in enumerate(thetas):
 
-<<<<<<< HEAD
         if sampling.lower() == "healpix":
             phis_ring = samples.phis_ring(t, nside)
 
-        for el in range(abs(spin), L):
+        for el in range(max(L_lower, abs(spin)), L):
 
             dl = wigner.turok.compute_slice(theta, el, L, -spin, reality)
 
@@ -781,25 +668,6 @@
 
                 else:
                     for m in range(-el, el + 1):
-=======
-        for el in range(max(L_lower, abs(spin)), L):
-
-            dl = wigner.turok.compute_slice(theta, el, L, -spin)
-
-            elfactor = np.sqrt((2 * el + 1) / (4 * np.pi))
-
-            for m in range(-el, el + 1):
-
-                if sampling.lower() == "healpix":
-                    phis_ring = samples.phis_ring(t, nside)
-
-                for p, phi in enumerate(phis_ring):
-
-                    if sampling.lower() != "healpix":
-                        entry = (t, p)
-                    else:
-                        entry = samples.hp_ang2pix(nside, theta, phi)
->>>>>>> e80bdf8f
 
                     flm[el, m + L - 1] += (
                         weights[t]
@@ -820,13 +688,9 @@
     sampling: str,
     thetas: np.ndarray,
     weights: np.ndarray,
-<<<<<<< HEAD
     nside: int,
     reality: bool,
-=======
-    nside: int = None,
-    L_lower: int = 0,
->>>>>>> e80bdf8f
+    L_lower: int,
 ):
     r"""Compute forward spherical harmonic transform by separation of variables with a
         manual Fourier transform.
@@ -847,12 +711,12 @@
 
         nside (int): HEALPix Nside resolution parameter.  Only required
             if sampling="healpix".  Defaults to None.
-
-        L_lower (int, optional): Harmonic lower-bound. Transform will only be computed
-            for :math:`\texttt{L_lower} \leq \ell < \texttt{L}`.  Defaults to 0.
-
+        
         reality (bool): Whether to exploit conjugate symmetry. By construction
             this only leads to significant improvement for spin 0.
+            
+        L_lower (int): Harmonic lower-bound. Transform will only be computed
+            for :math:`\texttt{L_lower} \leq \ell < \texttt{L}`.  Defaults to 0.
 
     Returns:
         np.ndarray: Spherical harmonic coefficients.
@@ -881,8 +745,7 @@
 
     for t, theta in enumerate(thetas):
 
-<<<<<<< HEAD
-        for el in range(abs(spin), L):
+        for el in range(max(L_lower, abs(spin)), L):
 
             dl = wigner.turok.compute_slice(theta, el, L, -spin, reality)
 
@@ -916,23 +779,6 @@
                         * dl[m + L - 1]
                         * ftm[t, m + L - 1]
                     )
-=======
-        for el in range(max(L_lower, abs(spin)), L):
-
-            dl = wigner.turok.compute_slice(theta, el, L, -spin)
-
-            elfactor = np.sqrt((2 * el + 1) / (4 * np.pi))
-
-            for m in range(-el, el + 1):
-
-                flm[el, m + L - 1] += (
-                    weights[t]
-                    * (-1) ** spin
-                    * elfactor
-                    * dl[m + L - 1]
-                    * ftm[t, m + L - 1]
-                )
->>>>>>> e80bdf8f
 
     return flm
 
@@ -944,13 +790,9 @@
     sampling: str,
     thetas: np.ndarray,
     weights: np.ndarray,
-<<<<<<< HEAD
     nside: int,
     reality: bool,
-=======
-    nside: int = None,
-    L_lower: int = 0,
->>>>>>> e80bdf8f
+    L_lower: int,
 ):
     r"""Compute forward spherical harmonic transform by separation of variables with a
         Fast Fourier transform.
@@ -971,12 +813,12 @@
 
         nside (int): HEALPix Nside resolution parameter.  Only required
             if sampling="healpix".  Defaults to None.
-
-        L_lower (int, optional): Harmonic lower-bound. Transform will only be computed
-            for :math:`\texttt{L_lower} \leq \ell < \texttt{L}`.  Defaults to 0.
-
+        
         reality (bool): Whether to exploit conjugate symmetry. By construction
             this only leads to significant improvement for spin 0.
+            
+        L_lower (int): Harmonic lower-bound. Transform will only be computed
+            for :math:`\texttt{L_lower} \leq \ell < \texttt{L}`.  Defaults to 0.
 
     Returns:
         np.ndarray: Spherical harmonic coefficients.
@@ -1009,8 +851,7 @@
             else 0
         )
 
-<<<<<<< HEAD
-        for el in range(abs(spin), L):
+        for el in range(max(L_lower, abs(spin)), L):
 
             dl = wigner.turok.compute_slice(theta, el, L, -spin, reality)
 
@@ -1043,21 +884,6 @@
                     flm[el, -m + L - 1] += (-1) ** m * np.conj(val)
             else:
                 for m in range(-el, el + 1):
-=======
-        for el in range(max(L_lower, abs(spin)), L):
-
-            dl = wigner.turok.compute_slice(theta, el, L, -spin)
-
-            elfactor = np.sqrt((2 * el + 1) / (4 * np.pi))
-
-            for m in range(-el, el + 1):
-
-                phase_shift = (
-                    np.exp(-1j * m * phi_ring_offset)
-                    if sampling.lower() == "healpix"
-                    else 1
-                )
->>>>>>> e80bdf8f
 
                 flm[el, m + L - 1] += (
                     weights[t]
@@ -1078,13 +904,9 @@
     sampling: str,
     thetas: np.ndarray,
     weights: np.ndarray,
-<<<<<<< HEAD
     nside: int,
     reality: bool,
-=======
-    nside: int = None,
-    L_lower: int = 0,
->>>>>>> e80bdf8f
+    L_lower: int,
 ):
     r"""A vectorized function to compute forward spherical harmonic transform by
         separation of variables with a manual Fourier transform.
@@ -1105,12 +927,12 @@
 
         nside (int): HEALPix Nside resolution parameter.  Only required
             if sampling="healpix".  Defaults to None.
-
-        L_lower (int, optional): Harmonic lower-bound. Transform will only be computed
-            for :math:`\texttt{L_lower} \leq \ell < \texttt{L}`.  Defaults to 0.
-
+        
         reality (bool): Whether to exploit conjugate symmetry. By construction
             this only leads to significant improvement for spin 0.
+            
+        L_lower (int): Harmonic lower-bound. Transform will only be computed
+            for :math:`\texttt{L_lower} \leq \ell < \texttt{L}`.  Defaults to 0.
 
     Returns:
         np.ndarray: Spherical harmonic coefficients.
