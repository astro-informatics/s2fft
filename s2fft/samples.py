import numpy as np


def ntheta(L: int = None, sampling: str = "mw", nside: int = None) -> int:
    r"""Number of :math:`\theta` samples for sampling scheme at specified resolution.

    Args:
        L (int, optional): Harmonic band-limit.  Required if sampling not healpix.
            Defaults to None.

        sampling (str, optional): Sampling scheme.  Supported sampling schemes include
            {"mw", "mwss", "dh", "healpix"}.  Defaults to "mw".

        nside (int, optional): HEALPix Nside resolution parameter.  Only required
            if sampling="healpix".  Defaults to None.

    Raises:
        ValueError: L not specified when sampling not healpix.

        ValueError: HEALPix sampling set but nside not specified.

        ValueError: Sampling scheme not supported.

    Returns:
        int: Number of :math:`\theta` samples of sampling scheme at given resolution.
    """

    if sampling.lower() != "healpix" and L is None:
        raise ValueError(
            f"Sampling scheme sampling={sampling} with L={L} not supported"
        )

    if sampling.lower() == "mw":

        return L

    elif sampling.lower() == "mwss":

        return L + 1

    elif sampling.lower() == "dh":

        return 2 * L

    elif sampling.lower() == "healpix":

        if nside is None:
            raise ValueError(
                f"Sampling scheme sampling={sampling} with nside={nside} not supported"
            )

        return 4 * nside - 1

    else:

        raise ValueError(f"Sampling scheme sampling={sampling} not supported")


def ntheta_extension(L: int, sampling: str = "mw") -> int:
    r"""Number of :math:`\theta` samples for MW/MWSS sampling when extended to
    :math:`2\pi`.

    Args:
        L (int): Harmonic band-limit.

        sampling (str, optional): Sampling scheme.  Supported sampling schemes include
            {"mw", "mwss"}.  Defaults to "mw".

    Raises:
        ValueError: Sampling scheme other than MW/MWSS.

    Returns:
        int: Number of :math:`\theta` samples when extended to :math:`2\pi`.

    """

    if sampling.lower() == "mw":

        return 2 * L - 1

    elif sampling.lower() == "mwss":

        return 2 * L

    else:

        raise ValueError(
            f"Sampling scheme sampling={sampling} does not support periodic extension"
        )


def nphi_equiang(L: int, sampling: str = "mw") -> int:
    r"""Number of :math:`\phi` samples for equiangular sampling scheme at specified
    resolution.

    Number of samples is independent of :math:`\theta` since equiangular sampling
    scheme.

    Args:
        L (int): Harmonic band-limit.

        sampling (str, optional): Sampling scheme.  Supported sampling schemes include
            {"mw", "mwss", "dh"}.  Defaults to "mw".

    Raises:
        ValueError: HEALPix sampling scheme.

        ValueError: Unknown sampling scheme.

    Returns:
        int: Number of :math:`\phi` samples.
    """

    if sampling.lower() == "mw":

        return 2 * L - 1

    elif sampling.lower() == "mwss":

        return 2 * L

    elif sampling.lower() == "dh":

        return 2 * L - 1

    elif sampling.lower() == "healpix":

        raise ValueError(f"Sampling scheme sampling={sampling} not supported")

    else:

        raise ValueError(f"Sampling scheme sampling={sampling} not supported")

    return 1


def ftm_shape(L: int, sampling: str = "mw", nside: int = None) -> int:
    r"""stuff and things

    Args:
        L (int): Harmonic band-limit.

        sampling (str, optional): Sampling scheme.  Supported sampling schemes include
            {"mw", "mwss", "dh"}.  Defaults to "mw".

        nside (int, optional): HEALPix Nside resolution parameter.

    Raises:
        ValueError: Unknown sampling scheme.

    Returns:
        int:
    """

    if sampling.lower() in ["mwss", "healpix"]:

        return ntheta(L, sampling, nside), 2 * L

    elif sampling.lower() in ["mw", "dh"]:

        return ntheta(L, sampling, nside), 2 * L - 1

    else:

        raise ValueError(f"Sampling scheme sampling={sampling} not supported")

    return 1


def nphi_equitorial_band(nside: int) -> int:
    r"""Number of :math:`\phi` samples within the equitorial band for
    HEALPix sampling scheme.

    Args:
        nside (int, optional): HEALPix Nside resolution parameter.

    Returns:
        int: Number of :math:`\phi` samples.
    """
    return 4 * nside


def nphi_ring(t: int, nside: int = None) -> int:
    r"""Number of :math:`\phi` samples for HEALPix sampling on given :math:`\theta`
    ring.

    Args:
        t (int): Index of HEALPix :math:`\theta` ring.

        nside (int, optional): HEALPix Nside resolution parameter.

    Raises:
        ValueError: Invalid ring index given nside.

    Returns:
        int: Number of :math:`\phi` samples on given :math:`\theta` ring.
    """

    if (t >= 0) and (t < nside - 1):
        return 4 * (t + 1)

    elif (t >= nside - 1) and (t <= 3 * nside - 1):
        return 4 * nside

    elif (t > 3 * nside - 1) and (t <= 4 * nside - 2):
        return 4 * (4 * nside - t - 1)

    else:
        raise ValueError(f"Ring t={t} not contained by nside={nside}")


def thetas(
    L: int = None, sampling: str = "mw", nside: int = None
) -> np.ndarray:
    r"""Compute :math:`\theta` samples for given sampling scheme.

    Args:
        L (int, optional): Harmonic band-limit.  Required if sampling not healpix.
            Defaults to None.

        sampling (str, optional): Sampling scheme.  Supported sampling schemes include
            {"mw", "mwss", "dh", "healpix"}.  Defaults to "mw".

        nside (int, optional): HEALPix Nside resolution parameter.  Only required
            if sampling="healpix".  Defaults to None.

    Returns:
        np.ndarray: Array of :math:`\theta` samples for given sampling scheme.
    """
    t = np.arange(0, ntheta(L=L, sampling=sampling, nside=nside)).astype(
        np.float64
    )

    return t2theta(t, L, sampling, nside)


def t2theta(
    t: int, L: int = None, sampling: str = "mw", nside: int = None
) -> np.ndarray:
    r"""Convert index to :math:`\theta` angle for sampling scheme.

    Args:
        t (int): :math:`\theta` index.

        L (int, optional): Harmonic band-limit.  Required if sampling not healpix.
            Defaults to None.

        sampling (str, optional): Sampling scheme.  Supported sampling schemes include
            {"mw", "mwss", "dh", "healpix"}.  Defaults to "mw".

        nside (int, optional): HEALPix Nside resolution parameter.  Only required
            if sampling="healpix".  Defaults to None.

    Raises:
        ValueError: L not specified when sampling not healpix.

        ValueError: HEALPix sampling set but nside not specified.

        ValueError: Sampling scheme not supported.

    Returns:
        np.ndarray: :math:`\theta` angle(s) for passed index or indices.
    """

    if sampling.lower() != "healpix" and L is None:
        raise ValueError(
            f"Sampling scheme sampling={sampling} with L={L} not supported"
        )

    if sampling.lower() == "mw":

        return (2 * t + 1) * np.pi / (2 * L - 1)

    elif sampling.lower() == "mwss":

        return 2 * t * np.pi / (2 * L)

    elif sampling.lower() == "dh":

        return (2 * t + 1) * np.pi / (4 * L)

    elif sampling.lower() == "healpix":

        if nside is None:
            raise ValueError(
                f"Sampling scheme sampling={sampling} with nside={nside} not supported"
            )

        return _t2theta_healpix(t, nside)

    else:

        raise ValueError(f"Sampling scheme sampling={sampling} not supported")


def _t2theta_healpix(t: int, nside: int) -> np.ndarray:
    r"""Convert (ring) index to :math:`\theta` angle for HEALPix sampling scheme.

    Args:
        t (int): :math:`\theta` index.

        nside (int): HEALPix Nside resolution parameter.

    Returns:
        np.ndarray: :math:`\theta` angle(s) for passed HEALPix (ring) index or indices.
    """

    z = np.zeros_like(t)
    z[t < nside - 1] = 1 - (t[t < nside - 1] + 1) ** 2 / (3 * nside**2)

    z[(t >= nside - 1) & (t <= 3 * nside - 1)] = 4 / 3 - 2 * (
        t[(t >= nside - 1) & (t <= 3 * nside - 1)] + 1
    ) / (3 * nside)

    z[(t > 3 * nside - 1) & (t <= 4 * nside - 2)] = (
        4 * nside - 1 - t[(t > 3 * nside - 1) & (t <= 4 * nside - 2)]
    ) ** 2 / (3 * nside**2) - 1

    return np.arccos(z)


def phis_ring(t: int, nside: int) -> np.ndarray:
    r"""Compute :math:`\phi` samples for given :math:`\theta` HEALPix ring.

    Args:
        t (int): :math:`\theta` index.

        nside (int): HEALPix Nside resolution parameter.

    Returns:
        np.ndarray: :math:`\phi` angles.
    """

    p = np.arange(0, nphi_ring(t, nside)).astype(np.float64)

    return p2phi_ring(t, p, nside)


def p2phi_ring(t: int, p: int, nside: int) -> np.ndarray:
    r"""Convert index to :math:`\phi` angle for HEALPix for given :math:`\theta` ring.

    Args:
        t (int): :math:`\theta` index of ring.

        p (int): :math:`\phi` index within ring.

        nside (int): HEALPix Nside resolution parameter.

    Returns:
        np.ndarray: :math:`\phi` angle.
    """

    shift = 1 / 2
    if (t + 1 >= nside) & (t + 1 <= 3 * nside):
        shift *= (t - nside + 2) % 2
        factor = np.pi / (2 * nside)
        return factor * (p + shift)
    elif t + 1 > 3 * nside:
        factor = np.pi / (2 * (4 * nside - t - 1))
    else:
        factor = np.pi / (2 * (t + 1))
    return factor * (p + shift)


def phis_equiang(L: int, sampling: str = "mw") -> np.ndarray:
    r"""Compute :math:`\phi` samples for equiangular sampling scheme.

    Args:
        L (int, optional): Harmonic band-limit.

        sampling (str, optional): Sampling scheme.  Supported equiangular sampling
            schemes include {"mw", "mwss", "dh"}.  Defaults to "mw".

    Returns:
        np.ndarray: Array of :math:`\phi` samples for given sampling scheme.
    """
    p = np.arange(0, nphi_equiang(L, sampling))

    return p2phi_equiang(L, p, sampling)


def p2phi_equiang(L: int, p: int, sampling: str = "mw") -> np.ndarray:
    r"""Convert index to :math:`\phi` angle for sampling scheme.

    Args:
        L (int, optional): Harmonic band-limit.

        p (int): :math:`\phi` index.

        sampling (str, optional): Sampling scheme.  Supported equiangular sampling
            schemes include {"mw", "mwss", "dh"}.  Defaults to "mw".

    Raises:
        ValueError: HEALPix sampling not support (only equiangular schemes supported).

        ValueError: Unknown sampling scheme.

    Returns:
        np.ndarray: :math:`\phi` sample(s) for given sampling scheme.
    """

    if sampling.lower() == "mw":

        return 2 * p * np.pi / (2 * L - 1)

    elif sampling.lower() == "mwss":

        return 2 * p * np.pi / (2 * L)

    elif sampling.lower() == "dh":

        return 2 * p * np.pi / (2 * L - 1)

    elif sampling.lower() == "healpix":

        raise ValueError(f"Sampling scheme sampling={sampling} not supported")

    else:

        raise ValueError(f"Sampling scheme sampling={sampling} not supported")


def ring_phase_shift_hp(
    L: int,
    t: int,
    nside: int,
    forward: bool = False,
    reality: bool = False,
) -> np.ndarray:
    r"""Generates a phase shift vector for HEALPix for a given :math:`\theta` ring.

    Args:
        L (int, optional): Harmonic band-limit.

        t (int): :math:`\theta` index of ring.

        nside (int): HEALPix Nside resolution parameter.

        forward (bool, optional): Whether to provide forward or inverse shift.
            Defaults to False.

<<<<<<< HEAD
        reality (bool): Whether the signal on the sphere is real.  If so,
            conjugate symmetry is exploited to reduce computational costs.
=======
        reality (bool, optional): Whether the signal on the sphere is real.  If so,
            conjugate symmetry is exploited to reduce computational costs.
            Defaults to False.
>>>>>>> f79fd4ed

    Returns:
        np.ndarray: Vector of phase shifts with shape :math:`[2L-1]`.
    """
    phi_offset = p2phi_ring(t, 0, nside)
    sign = -1 if forward else 1
    m_start_ind = 0 if reality else -L + 1
    return np.exp(sign * 1j * np.arange(m_start_ind, L) * phi_offset)


def f_shape(L: int = None, sampling: str = "mw", nside: int = None) -> tuple:
    """Shape of spherical signal.

    Args:
        L (int, optional): Harmonic band-limit.

        sampling (str, optional): Sampling scheme.  Supported sampling schemes include
            {"mw", "mwss", "dh", "healpix"}.  Defaults to "mw".

        nside (int, optional): HEALPix Nside resolution parameter.  Only required
            if sampling="healpix".  Defaults to None.

    Returns:
        tuple: Sampling array shape.
    """

    if sampling.lower() != "healpix" and L is None:
        raise ValueError(
            f"Sampling scheme sampling={sampling} with L={L} not supported"
        )

    if sampling.lower() == "healpix" and nside is None:
        raise ValueError(
            f"Sampling scheme sampling={sampling} with nside={nside} not supported"
        )

    if sampling.lower() == "healpix":

        return (12 * nside**2,)

    else:

        return ntheta(L, sampling), nphi_equiang(L, sampling)


def flm_shape(L: int) -> tuple:
    """Standard shape of harmonic coefficients.

    Args:
        L (int, optional): Harmonic band-limit.

    Returns:
        tuple: Sampling array shape.
    """

    return L, 2 * L - 1


def elm2ind(el: int, m: int) -> int:
    """Convert from spherical harmonic 2D indexing of :math:`(\ell,m)` to 1D index.

    1D index is defined by `el**2 + el + m`.

    Warning:
        Note that 1D storage of spherical harmonic coefficients is *not* the default.

    Args:
        el (int): Harmonic degree :math:`\ell`.

        m (int): Harmonic order :math:`m`.

    Returns:
        int: Corresponding 1D index value.
    """

    return el**2 + el + m


def ind2elm(ind: int) -> tuple:
    """Convert from 1D spherical harmonic index to 2D index of :math:`(\ell,m)`.

    Warning:
        Note that 1D storage of spherical harmonic coefficients is *not* the default.

    Args:
        ind (int): 1D spherical harmonic index.

    Returns:
        tuple: `(el,m)` defining spherical harmonic degree and order.
    """

    el = np.floor(np.sqrt(ind))

    m = ind - el**2 - el

    return el, m


def ncoeff(L: int) -> int:
    """Number of spherical harmonic coefficients for given band-limit L.

    Args:
        L (int, optional): Harmonic band-limit.

    Returns:
        int: Number of spherical harmonic coefficients.
    """

    return elm2ind(L - 1, L - 1) + 1


def hp_ang2pix(nside: int, theta: float, phi: float) -> int:
    r"""Convert angles to HEALPix index for HEALPix ring ordering scheme.

    Args:
        nside (int): HEALPix Nside resolution parameter.

        theta (float): Spherical :math:`\theta` angle.

        phi (float): Spherical :math:`\phi` angle.

    Returns:
        int: HEALPix map index for ring ordering scheme.
    """

    z = np.cos(theta)

    return _hp_zphi2pix(nside, z, phi)


def _hp_zphi2pix(nside: int, z: float, phi: float) -> int:
    r"""Convert angles to HEALPix index for HEALPix ring ordering scheme, using
    :math:`z=\cos(\theta)`.

    Note:
        Translated function from HEALPix Java implementation.

    Args:
        nside (int): HEALPix Nside resolution parameter.

        z (float): Cosine of spherical :math:`\theta` angle, i.e. :math:`\cos(\theta)`.

        phi (float): Spherical :math:`\phi` angle.

    Returns:
        int: HEALPix map index for ring ordering scheme.
    """

    tt = 2 * phi / np.pi
    za = np.abs(z)
    nl2 = int(2 * nside)
    nl4 = int(4 * nside)
    ncap = int(nl2 * (nside - 1))
    npix = int(12 * nside**2)
    if za < 2 / 3:  # equatorial region
        jp = int(nside * (0.5 + tt - 0.75 * z))
        jm = int(nside * (0.5 + tt + 0.75 * z))

        ir = int(nside + 1 + jp - jm)
        kshift = 0
        if ir % 2 == 0:
            kshift = 1
        ip = int((jp + jm - nside + kshift + 1) / 2) + 1
        ipix1 = ncap + nl4 * (ir - 1) + ip

    else:  # North and South polar caps
        tp = tt - int(tt)
        tmp = np.sqrt(3.0 * (1.0 - za))
        jp = int(nside * tp * tmp)
        jm = int(nside * (1.0 - tp) * tmp)

        ir = jp + jm + 1
        ip = int(tt * ir) + 1
        if ip > 4 * ir:
            ip = ip - 4 * ir

        ipix1 = 2 * ir * (ir - 1) + ip
        if z <= 0.0:
            ipix1 = npix - 2 * ir * (ir + 1) + ip

    return ipix1 - 1


def hp_getidx(L: int, el: int, m: int) -> int:
    r"""Compute HEALPix harmonic index.

    Warning:
        Note that the harmonic band-limit `L` differs to the HEALPix `lmax` convention,
        where `L = lmax + 1`.

    Args:
        L (int): Harmonic band-limit.

        el (int): Harmonic degree :math:`\ell`.

        m (int): Harmonic order :math:`m`.

    Returns:
        int: Corresponding index for RING ordered HEALPix.
    """
    return m * (2 * L - 1 - m) // 2 + el


def flm_2d_to_1d(flm_2d: np.ndarray, L: int) -> np.ndarray:
    r"""Convert from 2D indexed harmonic coefficients to 1D indexed coefficients.
    
    Note:
        Storage conventions for harmonic coefficients :math:`flm_{(\ell,m)}`, for 
        e.g. :math:`L = 3`, are as follows.

        .. math::

            \text{ 2D data format}:
                \begin{bmatrix}
                    0 & 0 & flm_{(0,0)} & 0 & 0 \\
                    0 & flm_{(1,-1)} & flm_{(1,0)} & flm_{(1,1)} & 0 \\
                    flm_{(2,-2)} & flm_{(2,-1)} & flm_{(2,0)} & flm_{(2,1)} & flm_{(2,2)}
                \end{bmatrix}
        
        .. math::

            \text{1D data format}:  [flm_{0,0}, flm_{1,-1}, flm_{1,0}, flm_{1,1}, \dots]

    Args:
        flm_2d (np.ndarray): 2D indexed harmonic coefficients.

        L (int): Harmonic band-limit.

    Returns:
        np.ndarray: 1D indexed harmonic coefficients.
    """
    flm_1d = np.zeros(ncoeff(L), dtype=np.complex128)

    if len(flm_2d.shape) != 2:
        if len(flm_2d.shape) == 1:
            raise ValueError(f"Flm is already 1D indexed")
        else:
            raise ValueError(
                f"Cannot convert flm of dimension {flm_2d.shape} to 1D indexing"
            )

    for el in range(L):
        for m in range(-el, el + 1):
            flm_1d[elm2ind(el, m)] = flm_2d[el, L - 1 + m]

    return flm_1d


def flm_1d_to_2d(flm_1d: np.ndarray, L: int) -> np.ndarray:
    r"""Convert from 1D indexed harmnonic coefficients to 2D indexed coefficients.    
    
    Note:
        Storage conventions for harmonic coefficients :math:`flm_{(\ell,m)}`, for 
        e.g. :math:`L = 3`, are as follows.

        .. math::

            \text{ 2D data format}:
                \begin{bmatrix}
                    0 & 0 & flm_{(0,0)} & 0 & 0 \\
                    0 & flm_{(1,-1)} & flm_{(1,0)} & flm_{(1,1)} & 0 \\
                    flm_{(2,-2)} & flm_{(2,-1)} & flm_{(2,0)} & flm_{(2,1)} & flm_{(2,2)}
                \end{bmatrix}
        
        .. math::

            \text{1D data format}:  [flm_{0,0}, flm_{1,-1}, flm_{1,0}, flm_{1,1}, \dots]

    Args:
        flm_1d (np.ndarray): 1D indexed harmonic coefficients.

        L (int): Harmonic band-limit.

    Returns:
        np.ndarray: 2D indexed harmonic coefficients.
    """

    flm_2d = np.zeros(flm_shape(L), dtype=np.complex128)

    if len(flm_1d.shape) != 1:
        if len(flm_1d.shape) == 2:
            raise ValueError(f"Flm is already 2D indexed")
        else:
            raise ValueError(
                f"Cannot convert flm of dimension {flm_2d.shape} to 2D indexing"
            )

    for el in range(L):
        for m in range(-el, el + 1):
            flm_2d[el, L - 1 + m] = flm_1d[elm2ind(el, m)]

    return flm_2d


def flm_hp_to_2d(flm_hp: np.ndarray, L: int) -> np.ndarray:
    r"""Converts from HEALPix (healpy) indexed harmonic coefficients to 2D indexed
    coefficients.
    
    Notes:
        HEALPix implicitly assumes conjugate symmetry and thus only stores positive `m` 
        coefficients. Here we unpack that into harmonic coefficients of an 
        explicitly real signal.

    Warning:
        Note that the harmonic band-limit `L` differs to the HEALPix `lmax` convention,
        where `L = lmax + 1`.

    Note:
        Storage conventions for harmonic coefficients :math:`f_{(\ell,m)}`, for 
        e.g. :math:`L = 3`, are as follows.

        .. math::
            \text{ 2D data format}:
                \begin{bmatrix}
                    0 & 0 & flm_{(0,0)} & 0 & 0 \\
                    0 & flm_{(1,-1)} & flm_{(1,0)} & flm_{(1,1)} & 0 \\
                    flm_{(2,-2)} & flm_{(2,-1)} & flm_{(2,0)} & flm_{(2,1)} & flm_{(2,2)}
                \end{bmatrix}
        
        .. math::

            \text{HEALPix}: [flm_{(0,0)}, \dots, flm_{(2,0)}, flm_{(1,1)}, \dots, flm_{(L-1,1)}, \dots]

    Note:
        Returns harmonic coefficients of an explicitly real signal.

    Args:
        flm_hp (np.ndarray): HEALPix indexed harmonic coefficients.

        L (int): Harmonic band-limit.

    Returns:
        np.ndarray: 2D indexed harmonic coefficients.
    
    """
    flm_2d = np.zeros(flm_shape(L), dtype=np.complex128)

    if len(flm_hp.shape) != 1:
        raise ValueError(f"Healpix indexed flms are not flat")

    for el in range(L):
        flm_2d[el, L - 1 + 0] = flm_hp[hp_getidx(L, el, 0)]
        for m in range(1, el + 1):
            flm_2d[el, L - 1 + m] = flm_hp[hp_getidx(L, el, m)]
            flm_2d[el, L - 1 - m] = (-1) ** m * np.conj(flm_2d[el, L - 1 + m])

    return flm_2d


def flm_2d_to_hp(flm_2d: np.ndarray, L: int) -> np.ndarray:
    r"""Converts from 2D indexed harmonic coefficients to HEALPix (healpy) indexed
    coefficients.
    
    Note:
        HEALPix implicitly assumes conjugate symmetry and thus only stores positive `m` 
        coefficients. So this function discards the negative `m` values. This process 
        is NOT invertible! See the `healpy api docs <https://healpy.readthedocs.io/en/latest/generated/healpy.sphtfunc.alm2map.html>`_ 
        for details on healpy indexing and lengths.

    Note:
        Storage conventions for harmonic coefficients :math:`f_{(\ell,m)}`, for 
        e.g. :math:`L = 3`, are as follows.

        .. math::
            \text{ 2D data format}:
                \begin{bmatrix}
                    0 & 0 & flm_{(0,0)} & 0 & 0 \\
                    0 & flm_{(1,-1)} & flm_{(1,0)} & flm_{(1,1)} & 0 \\
                    flm_{(2,-2)} & flm_{(2,-1)} & flm_{(2,0)} & flm_{(2,1)} & flm_{(2,2)}
                \end{bmatrix}
        
        .. math::

            \text{HEALPix}: [flm_{(0,0)}, \dots, flm_{(2,0)}, flm_{(1,1)}, \dots, flm_{(L-1,1)}, \dots]

    Warning:
        Returns harmonic coefficients of an explicitly real signal.

    Warning:
        Note that the harmonic band-limit `L` differs to the HEALPix `lmax` convention,
        where `L = lmax + 1`.

    Args:
        flm_2d (np.ndarray): 2D indexed harmonic coefficients.

        L (int): Harmonic band-limit.
        
    Returns:
        np.ndarray: HEALPix indexed harmonic coefficients.
        
    """

    flm_hp = np.zeros(int(L * (L + 1) / 2), dtype=np.complex128)

    if len(flm_hp.shape) != 1:
        raise ValueError(f"HEALPix indexed flms are not flat")

    for el in range(L):
        for m in range(0, el + 1):
            flm_hp[hp_getidx(L, el, m)] = flm_2d[el, L - 1 + m]

    return flm_hp


def lm2lm_hp(flm: np.ndarray, L: int) -> np.ndarray:
    r"""Converts from 1D indexed harmonic coefficients to HEALPix (healpy) indexed
    coefficients.

    Note:
        HEALPix implicitly assumes conjugate symmetry and thus only stores positive `m`
        coefficients. So this function discards the negative `m` values. This process
        is NOT invertible! See the `healpy api docs <https://healpy.readthedocs.io/en/latest/generated/healpy.sphtfunc.alm2map.html>`_
        for details on healpy indexing and lengths.

    Note:
        Storage conventions for harmonic coefficients :math:`f_{(\ell,m)}`, for
        e.g. :math:`L = 3`, are as follows.

        .. math::

            \text{1D data format}:  [flm_{0,0}, flm_{1,-1}, flm_{1,0}, flm_{1,1}, \dots]

        .. math::

            \text{HEALPix}: [flm_{(0,0)}, \dots, flm_{(2,0)}, flm_{(1,1)}, \dots, flm_{(L-1,1)}, \dots]

    Warning:
        Returns harmonic coefficients of an explicitly real signal.

    Warning:
        Note that the harmonic band-limit `L` differs to the HEALPix `lmax` convention,
        where `L = lmax + 1`.

    Args:
        flm (np.ndarray): 1D indexed harmonic coefficients.

        L (int): Harmonic band-limit.

    Returns:
        np.ndarray: HEALPix indexed harmonic coefficients.

    """
    flm_hp = np.zeros(int(L * (L + 1) / 2), dtype=np.complex128)

    for el in range(0, L):
        for m in range(0, el + 1):
            flm_hp[hp_getidx(L, el, m)] = flm[elm2ind(el, m)]

    return flm_hp<|MERGE_RESOLUTION|>--- conflicted
+++ resolved
@@ -439,14 +439,9 @@
         forward (bool, optional): Whether to provide forward or inverse shift.
             Defaults to False.
 
-<<<<<<< HEAD
-        reality (bool): Whether the signal on the sphere is real.  If so,
-            conjugate symmetry is exploited to reduce computational costs.
-=======
         reality (bool, optional): Whether the signal on the sphere is real.  If so,
             conjugate symmetry is exploited to reduce computational costs.
             Defaults to False.
->>>>>>> f79fd4ed
 
     Returns:
         np.ndarray: Vector of phase shifts with shape :math:`[2L-1]`.
