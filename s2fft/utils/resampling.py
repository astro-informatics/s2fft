--- conflicted
+++ resolved
@@ -132,12 +132,8 @@
 
 
 def upsample_by_two_mwss_ext(f_ext: np.ndarray, L: int) -> np.ndarray:
-<<<<<<< HEAD
-    r"""Upsample an extended MWSS sampled signal on the sphere defined on domain
-=======
     r"""
     Upsample an extended MWSS sampled signal on the sphere defined on domain
->>>>>>> 1254b92d
     :math:`[0,2\pi]` by a factor of two.
 
     Upsampling is performed by zero-padding in harmonic space.
@@ -165,12 +161,8 @@
 
 
 def downsample_by_two_mwss(f_ext: np.ndarray, L: int) -> np.ndarray:
-<<<<<<< HEAD
-    r"""Downsample an MWSS sampled signal on the sphere.
-=======
     r"""
     Downsample an MWSS sampled signal on the sphere.
->>>>>>> 1254b92d
 
     Can be applied to either MWSS signal sampled on original domain :math:`[0,\pi]`
     or extended domain :math:`[0,2\pi]`.
