from functools import partial

import jax
import jax.numpy as jnp
import jaxlib.mlir.ir as ir
import numpy as np
from jax import jit, vmap

# did not find promote_dtypes_complex outside _src
from jax._src.numpy.util import promote_dtypes_complex
from jax.interpreters import batching
from s2fft_lib import _s2fft

from s2fft.sampling import s2_samples as samples
from s2fft.utils.jax_primitive import register_primitive
from s2fft.utils.torch_wrapper import wrap_as_torch_function


def spectral_folding(fm: np.ndarray, nphi: int, L: int) -> np.ndarray:
    """
    Folds higher frequency Fourier coefficients back onto lower frequency
    coefficients, i.e. aliasing high frequencies.

    Args:
        fm (np.ndarray): Slice of Fourier coefficients corresponding to ring at latitute t.

        nphi (int): Total number of pixel space phi samples for latitude t.

        L (int): Harmonic band-limit.

    Returns:
        np.ndarray: Lower resolution set of aliased Fourier coefficients.

    """
    assert nphi <= 2 * L

    slice_start = L - nphi // 2
    slice_stop = slice_start + nphi
    ftm_slice = fm[slice_start:slice_stop]

    idx = 1
    while slice_start - idx >= 0:
        ftm_slice[-idx % nphi] += fm[slice_start - idx]
        idx += 1
    idx = 0
    while slice_stop + idx < len(fm):
        ftm_slice[idx % nphi] += fm[slice_stop + idx]
        idx += 1

    return ftm_slice


def spectral_folding_jax(fm: jnp.ndarray, nphi: int, L: int) -> jnp.ndarray:
    """
    Folds higher frequency Fourier coefficients back onto lower frequency
    coefficients, i.e. aliasing high frequencies. JAX specific implementation of
    :func:`~spectral_folding`.

    Args:
        fm (jnp.ndarray): Slice of Fourier coefficients corresponding to ring at latitute t.

        nphi (int): Total number of pixel space phi samples for latitude t.

        L (int): Harmonic band-limit.

    Returns:
        jnp.ndarray: Lower resolution set of aliased Fourier coefficients.

    """
    slice_start = L - nphi // 2
    slice_stop = slice_start + nphi
    ftm_slice = fm[slice_start:slice_stop]

    ftm_slice = ftm_slice.at[-jnp.arange(1, L - nphi // 2 + 1) % nphi].add(
        fm[slice_start - jnp.arange(1, L - nphi // 2 + 1)]
    )
    return ftm_slice.at[jnp.arange(L - nphi // 2) % nphi].add(
        fm[slice_stop + jnp.arange(L - nphi // 2)]
    )


spectral_folding_torch = wrap_as_torch_function(spectral_folding_jax)


def spectral_periodic_extension(fm: np.ndarray, nphi: int, L: int) -> np.ndarray:
    """
    Extends lower frequency Fourier coefficients onto higher frequency
    coefficients, i.e. imposed periodicity in Fourier space.

    Args:
        fm (np.ndarray): Slice of Fourier coefficients corresponding to ring at latitute t.

        nphi (int): Total number of pixel space phi samples for latitude t.

        L (int): Harmonic band-limit.

    Returns:
        np.ndarray: Higher resolution set of periodic Fourier coefficients.

    """
    assert nphi <= 2 * L

    slice_start = L - nphi // 2
    slice_stop = slice_start + nphi
    fm_full = np.zeros(2 * L, dtype=np.complex128)
    fm_full[slice_start:slice_stop] = fm

    idx = 1
    while slice_start - idx >= 0:
        fm_full[slice_start - idx] = fm[-idx % nphi]
        idx += 1
    idx = 0
    while slice_stop + idx < len(fm_full):
        fm_full[slice_stop + idx] = fm[idx % nphi]
        idx += 1

    return fm_full


def spectral_periodic_extension_jax(fm: jnp.ndarray, L: int) -> jnp.ndarray:
    """
    Extends lower frequency Fourier coefficients onto higher frequency
    coefficients, i.e. imposed periodicity in Fourier space. Based on
    :func:`~spectral_periodic_extension`, modified to be JIT-compilable.

    Args:
        fm (jnp.ndarray): Slice of Fourier coefficients corresponding to ring at latitute t.

        L (int): Harmonic band-limit.

    Returns:
        jnp.ndarray: Higher resolution set of periodic Fourier coefficients.

    """
    nphi = fm.shape[0]
    return jnp.concatenate(
        (
            fm[-jnp.arange(L - nphi // 2, 0, -1) % nphi],
            fm,
            fm[jnp.arange(L - (nphi + 1) // 2) % nphi],
        )
    )


spectral_periodic_extension_torch = wrap_as_torch_function(
    spectral_periodic_extension_jax
)


def healpix_fft(
    f: np.ndarray,
    L: int,
    nside: int,
    method: str = "numpy",
    reality: bool = False,
) -> np.ndarray:
    """
    Wrapper function for the Forward Fast Fourier Transform with spectral
    back-projection in the polar regions to manually enforce Fourier periodicity.

    Args:
        f (np.ndarray): HEALPix pixel-space array.

        L (int): Harmonic band-limit.

        nside (int): HEALPix Nside resolution parameter.

        method (str, optional): Evaluation method in {"numpy", "jax", "torch", "cuda"}.
            Defaults to "numpy".

        reality (bool): Whether the signal on the sphere is real.  If so,
            conjugate symmetry is exploited to reduce computational costs.
            Defaults to False.

    Raises:
        ValueError: Deployment method not in {"numpy", "jax", "torch", "cuda"}.

    Returns:
        np.ndarray: Array of Fourier coefficients for all latitudes.

    """
    if method not in _healpix_fft_functions:
        raise ValueError(f"Method {method} not recognised.")
    return _healpix_fft_functions[method](f, L, nside, reality)


def healpix_fft_numpy(f: np.ndarray, L: int, nside: int, reality: bool) -> np.ndarray:
    """
    Computes the Forward Fast Fourier Transform with spectral back-projection
    in the polar regions to manually enforce Fourier periodicity.

    Args:
        f (np.ndarray): HEALPix pixel-space array.

        L (int): Harmonic band-limit.

        nside (int): HEALPix Nside resolution parameter.

        reality (bool): Whether the signal on the sphere is real.  If so,
            conjugate symmetry is exploited to reduce computational costs.

    Returns:
        np.ndarray: Array of Fourier coefficients for all latitudes.

    """
    index = 0
    ftm = np.zeros(samples.ftm_shape(L, "healpix", nside), dtype=np.complex128)
    ntheta = ftm.shape[0]
    for t in range(ntheta):
        nphi = samples.nphi_ring(t, nside)
        if reality and nphi == 2 * L:
            fm_chunk = np.zeros(nphi, dtype=np.complex128)
            fm_chunk[nphi // 2 :] = np.fft.rfft(
                np.real(f[index : index + nphi]), norm="backward"
            )[:-1]
        else:
            fm_chunk = np.fft.fftshift(
                np.fft.fft(f[index : index + nphi], norm="backward")
            )
        ftm[t] = (
            fm_chunk
            if nphi == 2 * L
            else spectral_periodic_extension(fm_chunk, nphi, L)
        )
        index += nphi
    return ftm


@partial(jit, static_argnums=(1, 2, 3))
def healpix_fft_jax(f: jnp.ndarray, L: int, nside: int, reality: bool) -> jnp.ndarray:
    """
    Healpix FFT JAX implementation using jax.numpy/numpy stack
    Computes the Forward Fast Fourier Transform with spectral back-projection
    in the polar regions to manually enforce Fourier periodicity. JAX specific
    implementation of :func:`~healpix_fft_numpy`.

    Args:
        f (jnp.ndarray): HEALPix pixel-space array.

        L (int): Harmonic band-limit.

        nside (int): HEALPix Nside resolution parameter.

        reality (bool): Whether the signal on the sphere is real.  If so,
            conjugate symmetry is exploited to reduce computational costs.

    Returns:
        jnp.ndarray: Array of Fourier coefficients for all latitudes.

    """

    def f_chunks_to_ftm_rows(f_chunks, nphi):
        if reality and nphi == 2 * L:
            fm_chunks = jnp.concatenate(
                (
                    jnp.zeros((f_chunks.shape[0], nphi // 2)),
                    jnp.fft.rfft(jnp.real(f_chunks), norm="backward")[:, :-1],
                ),
                axis=1,
            )
        else:
            fm_chunks = jnp.fft.fftshift(
                jnp.fft.fft(f_chunks, norm="backward"), axes=-1
            )
        return vmap(spectral_periodic_extension_jax, (0, None))(fm_chunks, L)

    # Process f chunks corresponding to pairs of polar theta rings with the same number
    # of phi samples together to reduce size of unrolled traced computational graph
    ftm_rows_polar = []
    start_index, end_index = 0, 12 * nside**2
    for t in range(0, nside - 1):
        nphi = 4 * (t + 1)
        f_chunks = jnp.stack(
            (f[start_index : start_index + nphi], f[end_index - nphi : end_index])
        )
        ftm_rows_polar.append(f_chunks_to_ftm_rows(f_chunks, nphi))
        start_index, end_index = start_index + nphi, end_index - nphi
    ftm_rows_polar = jnp.stack(ftm_rows_polar)
    # Process all f chunks for the equal sized equatorial theta rings together
    nphi = 4 * nside
    f_chunks_equatorial = f[start_index:end_index].reshape((-1, nphi))
    ftm_rows_equatorial = f_chunks_to_ftm_rows(f_chunks_equatorial, nphi)
    # Concatenate Fourier coefficients for all latitudes, reversing second polar set to
    # account for processing order
    return jnp.concatenate(
        (
            ftm_rows_polar[:, 0],
            ftm_rows_equatorial,
            ftm_rows_polar[::-1, 1],
        )
    )


healpix_fft_torch = wrap_as_torch_function(healpix_fft_jax)


def healpix_ifft(
    ftm: np.ndarray,
    L: int,
    nside: int,
    method: str = "numpy",
    reality: bool = False,
) -> np.ndarray:
    """
    Wrapper function for the Inverse Fast Fourier Transform with spectral folding
    in the polar regions to mitigate aliasing.

    Args:
        ftm (np.ndarray): Array of Fourier coefficients for all latitudes.

        L (int): Harmonic band-limit.

        nside (int): HEALPix Nside resolution parameter.

        method (str, optional): Evaluation method in {"numpy", "jax", "torch", "cuda"}.
            Defaults to "numpy".

        reality (bool): Whether the signal on the sphere is real.  If so,
            conjugate symmetry is exploited to reduce computational costs.
            Defaults to False.

    Raises:
        ValueError: Deployment method not in {"numpy", "jax", "torch", "cuda"}.

    Returns:
        np.ndarray: HEALPix pixel-space array.

    """
    assert L >= 2 * nside
    if method not in _healpix_ifft_functions:
        raise ValueError(f"Method {method} not recognised.")
    return _healpix_ifft_functions[method](ftm, L, nside, reality)


def healpix_ifft_numpy(
    ftm: np.ndarray, L: int, nside: int, reality: bool
) -> np.ndarray:
    """
    Computes the Inverse Fast Fourier Transform with spectral folding in the polar
    regions to mitigate aliasing.

    Args:
        ftm (np.ndarray): Array of Fourier coefficients for all latitudes.

        L (int): Harmonic band-limit.

        nside (int): HEALPix Nside resolution parameter.

        reality (bool): Whether the signal on the sphere is real.  If so,
            conjugate symmetry is exploited to reduce computational costs.

    Returns:
        np.ndarray: HEALPix pixel-space array.

    """
    f = np.zeros(samples.f_shape(sampling="healpix", nside=nside), dtype=np.complex128)
    ntheta = ftm.shape[0]
    index = 0
    for t in range(ntheta):
        nphi = samples.nphi_ring(t, nside)
        fm_chunk = ftm[t] if nphi == 2 * L else spectral_folding(ftm[t], nphi, L)
        if reality and nphi == 2 * L:
            f[index : index + nphi] = np.fft.irfft(
                fm_chunk[nphi // 2 :], nphi, norm="forward"
            )
        else:
            f[index : index + nphi] = np.fft.ifft(
                np.fft.ifftshift(fm_chunk), norm="forward"
            )
        index += nphi
    return f


@partial(jit, static_argnums=(1, 2, 3))
def healpix_ifft_jax(
    ftm: jnp.ndarray, L: int, nside: int, reality: bool
) -> jnp.ndarray:
    """
    Computes the Inverse Fast Fourier Transform with spectral folding in the polar
    regions to mitigate aliasing, using JAX. JAX specific implementation of
    :func:`~healpix_ifft_numpy`.

    Args:
        ftm (jnp.ndarray): Array of Fourier coefficients for all latitudes.

        L (int): Harmonic band-limit.

        nside (int): HEALPix Nside resolution parameter.

        reality (bool): Whether the signal on the sphere is real.  If so,
            conjugate symmetry is exploited to reduce computational costs.

    Returns:
        jnp.ndarray: HEALPix pixel-space array.

    """

    def ftm_rows_to_f_chunks(ftm_rows, nphi):
        fm_chunks = (
            ftm_rows
            if nphi == 2 * L
            else vmap(spectral_folding_jax, (0, None, None))(ftm_rows, nphi, L)
        )
        if reality and nphi == 2 * L:
            return jnp.fft.irfft(fm_chunks[:, nphi // 2 :], nphi, norm="forward")
        else:
            return jnp.fft.ifft(jnp.fft.ifftshift(fm_chunks, axes=-1), norm="forward")

    # Process ftm rows corresponding to pairs of polar theta rings with the same number
    # of phi samples together to reduce size of unrolled traced computational graph
    f_chunks_polar = [
        ftm_rows_to_f_chunks(jnp.stack((ftm[t], ftm[-(t + 1)])), 4 * (t + 1))
        for t in range(nside - 1)
    ]
    # Process all ftm rows for the equal sized equatorial theta rings together
    f_chunks_equatorial = ftm_rows_to_f_chunks(ftm[nside - 1 : 3 * nside], 4 * nside)
    # Concatenate f chunks for all theta rings together, reversing second polar set
    # to account for processing order
    return jnp.concatenate(
        [f_chunks_polar[t][0] for t in range(nside - 1)]
        + [f_chunks_equatorial.flatten()]
        + [f_chunks_polar[t][1] for t in reversed(range(nside - 1))]
    )


healpix_ifft_torch = wrap_as_torch_function(healpix_ifft_jax)


def p2phi_rings(t: np.ndarray, nside: int) -> np.ndarray:
    r"""
    Convert index to :math:`\phi` angle for HEALPix for all :math:`\theta` rings.
    Vectorised implementation of :func:`~samples.p2phi_ring`.

    Args:
        t (np.ndarrray): vector of :math:`\theta` ring indicies, i.e. [0,1,...,ntheta-1]

        nside (int): HEALPix Nside resolution parameter.

    Returns:
        np.ndarray: :math:`\phi` offset for each ring index.

    """
    shift = 1 / 2
    tt = np.zeros_like(t)
    tt = np.where(
        (t + 1 >= nside) & (t + 1 <= 3 * nside),
        shift * ((t - nside + 2) % 2) * np.pi / (2 * nside),
        tt,
    )
    tt = np.where(t + 1 > 3 * nside, shift * np.pi / (2 * (4 * nside - t - 1)), tt)
    tt = np.where(t + 1 < nside, shift * np.pi / (2 * (t + 1)), tt)
    return tt


@partial(jit, static_argnums=(1))
def p2phi_rings_jax(t: jnp.ndarray, nside: int) -> jnp.ndarray:
    r"""
    Convert index to :math:`\phi` angle for HEALPix for all :math:`\theta` rings.
    JAX implementation of :func:`~p2phi_rings`.

    Args:
        t (jnp.ndarrray): vector of :math:`\theta` ring indicies, i.e. [0,1,...,ntheta-1]

        nside (int): HEALPix Nside resolution parameter.

    Returns:
        jnp.ndarray: :math:`\phi` offset for each ring index.

    """
    shift = 1 / 2
    tt = jnp.zeros_like(t)
    tt = jnp.where(
        (t + 1 >= nside) & (t + 1 <= 3 * nside),
        shift * ((t - nside + 2) % 2) * jnp.pi / (2 * nside),
        tt,
    )
    tt = jnp.where(t + 1 > 3 * nside, shift * jnp.pi / (2 * (4 * nside - t - 1)), tt)
    tt = jnp.where(t + 1 < nside, shift * jnp.pi / (2 * (t + 1)), tt)
    return tt


def ring_phase_shifts_hp(
    L: int, nside: int, forward: bool = False, reality: bool = False
) -> np.ndarray:
    r"""
    Generates a phase shift vector for HEALPix for all :math:`\theta` rings.

    Args:
        L (int, optional): Harmonic band-limit.

        nside (int): HEALPix Nside resolution parameter.

        forward (bool, optional): Whether to provide forward or inverse shift.
            Defaults to False.

        reality (bool, optional): Whether the signal on the sphere is real.  If so,
            conjugate symmetry is exploited to reduce computational costs.
            Defaults to False.

    Returns:
        np.ndarray: Vector of phase shifts with shape :math:`[n_{\theta}, 2L-1]`.

    """
    t = np.arange(samples.ntheta(L, "healpix", nside))
    phi_offsets = p2phi_rings(t, nside)
    sign = -1 if forward else 1
    m_start_ind = 0 if reality else -L + 1
    exponent = np.einsum("t, m->tm", phi_offsets, np.arange(m_start_ind, L))
    return np.exp(sign * 1j * exponent)


@partial(jit, static_argnums=(0, 1, 2, 3))
def ring_phase_shifts_hp_jax(
    L: int, nside: int, forward: bool = False, reality: bool = False
) -> jnp.ndarray:
    r"""
    Generates a phase shift vector for HEALPix for all :math:`\theta` rings. JAX
    implementation of :func:`~ring_phase_shifts_hp`.

    Args:
        L (int, optional): Harmonic band-limit.

        nside (int): HEALPix Nside resolution parameter.

        forward (bool, optional): Whether to provide forward or inverse shift.
            Defaults to False.

        reality (bool, optional): Whether the signal on the sphere is real.  If so,
            conjugate symmetry is exploited to reduce computational costs.
            Defaults to False.

    Returns:
        jnp.ndarray: Vector of phase shifts with shape :math:`[n_{\theta}, 2L-1]`.

    """
    t = jnp.arange(samples.ntheta(L, "healpix", nside))
    phi_offsets = p2phi_rings_jax(t, nside)
    sign = -1 if forward else 1
    m_start_ind = 0 if reality else -L + 1
    exponent = jnp.einsum(
        "t, m->tm", phi_offsets, jnp.arange(m_start_ind, L), optimize=True
    )
    return jnp.exp(sign * 1j * exponent)


# Custom healpix_fft_cuda primitive


def _healpix_fft_cuda_abstract(f, L, nside, reality, fft_type, norm, adjoint):
    # For the forward pass, the input is a HEALPix pixel-space array of size nside^2 *
    # 12 and the output is a FTM array of shape (number of rings , width of FTM slice)
    # which is (4 * nside - 1 , 2 * L  )
    healpix_size = (nside**2 * 12,)
    ftm_size = (4 * nside - 1, 2 * L)
    if fft_type == "forward":
        batch_shape = (f.shape[0],) if f.ndim == 2 else ()
        assert (f.shape[-1],) == healpix_size
        return f.update(shape=batch_shape + ftm_size, dtype=f.dtype)
    elif fft_type == "backward":
        batch_shape = (f.shape[0],) if f.ndim == 3 else ()
        assert f.shape[-2:] == ftm_size
        return f.update(shape=batch_shape + healpix_size, dtype=f.dtype)
    else:
        raise ValueError(f"fft_type {fft_type} not recognised.")


class MissingCUDASupport(Exception):  # noqa : D107
    def __init__(self):  # noqa : D107
        super().__init__("""
                        S2FFT was compiled without CUDA support. Cuda functions are not supported.
                        Please make sure that nvcc is in your path and $CUDA_HOME is set then reinstall s2fft using pip.
                        """)


def _healpix_fft_cuda_lowering(ctx, f, *, L, nside, reality, fft_type, norm, adjoint):
    if not _s2fft.COMPILED_WITH_CUDA:
        raise MissingCUDASupport()

    (aval_out,) = ctx.avals_out

    out_dtype = aval_out.dtype
    if out_dtype == np.complex64:
        out_type = ir.ComplexType.get(ir.F32Type.get())
        is_double = False
    elif out_dtype == np.complex128:
        out_type = ir.ComplexType.get(ir.F64Type.get())
        is_double = True
    else:
        raise ValueError(f"Unknown output type {out_dtype}")

    out_type = ir.RankedTensorType.get(aval_out.shape, out_type)

    forward = fft_type == "forward"
    if (forward and norm == "backward") or (not forward and norm == "forward"):
        normalize = False
    elif (forward and norm == "forward") or (not forward and norm == "backward"):
        normalize = True
    else:
        raise ValueError(f"Unknown norm {norm}")

    if is_double:
        ffi_lowered = jax.ffi.ffi_lowering("healpix_fft_cuda_c128")
    else:
        ffi_lowered = jax.ffi.ffi_lowering("healpix_fft_cuda_c64")

    return ffi_lowered(
        ctx,
        f,
        nside=nside,
        harmonic_band_limit=L,
        reality=reality,
        normalize=normalize,
        forward=forward,
        adjoint=adjoint,
    )


def _healpix_fft_cuda_batching_rule(
    batched_args, batched_axis, L, nside, reality, fft_type, norm, adjoint
):
    (x,) = batched_args
    (bd,) = batched_axis

    if fft_type == "forward":
        assert x.ndim == 2
    elif fft_type == "backward":
        assert x.ndim == 3
    else:
        raise ValueError(f"fft_type {fft_type} not recognised.")

    x = batching.moveaxis(x, bd, 0)
    return _healpix_fft_cuda_primitive.bind(
        x,
        L=L,
        nside=nside,
        reality=reality,
        fft_type=fft_type,
        norm=norm,
        adjoint=adjoint,
    ), 0


def _healpix_fft_cuda_transpose(
    df: jnp.ndarray,
    L: int,
    nside: int,
    reality: bool,
    fft_type: str,
    norm: str,
    adjoint: bool,
) -> jnp.ndarray:
    fft_type = "backward" if fft_type == "forward" else "forward"
    norm = "backward" if norm == "forward" else "forward"
    return (
        _healpix_fft_cuda_primitive.bind(
            df,
            L=L,
            nside=nside,
            reality=reality,
            fft_type=fft_type,
            norm=norm,
            adjoint=not adjoint,
        ),
    )


# Register healpfix_fft_cuda custom call target
for name, fn in _s2fft.registration().items():
    jax.ffi.register_ffi_target(name, fn, platform="CUDA")

_healpix_fft_cuda_primitive = register_primitive(
    "healpix_fft_cuda",
    multiple_results=False,
    abstract_evaluation=_healpix_fft_cuda_abstract,
    lowering_per_platform={None: _healpix_fft_cuda_lowering},
    transpose=_healpix_fft_cuda_transpose,
    batcher=_healpix_fft_cuda_batching_rule,
    is_linear=True,
)


@partial(jit, static_argnums=(1, 2, 3))
def healpix_fft_cuda(
    f: jnp.ndarray, L: int, nside: int, reality: bool, norm: str = "backward"
) -> jnp.ndarray:
    """
    Healpix FFT JAX implementation using custom CUDA primitive.

    Computes the Forward Fast Fourier Transform with spectral back-projection
    in the polar regions to manually enforce Fourier periodicity.

    Args:
        f (jnp.ndarray): HEALPix pixel-space array.

        L (int): Harmonic band-limit.

        nside (int): HEALPix Nside resolution parameter.

        reality (bool): Whether the signal on the sphere is real.  If so,
            conjugate symmetry is exploited to reduce computational costs.

    Returns:
        jnp.ndarray: Array of Fourier coefficients for all latitudes.

    """
    (f,) = promote_dtypes_complex(f)
    return _healpix_fft_cuda_primitive.bind(
        f,
        L=L,
        nside=nside,
        reality=reality,
        fft_type="forward",
        norm=norm,
        adjoint=False,
    )


@partial(jit, static_argnums=(1, 2, 3))
def healpix_ifft_cuda(
    ftm: jnp.ndarray, L: int, nside: int, reality: bool, norm: str = "forward"
) -> jnp.ndarray:
    """
    Healpix IFFT JAX implementation using custom CUDA primitive.

    Computes the inverse fast Fourier transform with spectral folding in the polar
    regions to mitigate aliasing.

    Args:
        ftm (jnp.ndarray): Array of Fourier coefficients for all latitudes.

        L (int): Harmonic band-limit.

        nside (int): HEALPix Nside resolution parameter.

        reality (bool): Whether the signal on the sphere is real.  If so,
            conjugate symmetry is exploited to reduce computational costs.

    Returns:
        jnp.ndarray: HEALPix pixel-space array.

    """
    (ftm,) = promote_dtypes_complex(ftm)
    return _healpix_fft_cuda_primitive.bind(
<<<<<<< HEAD
        ftm,
        L=L,
        nside=nside,
        reality=reality,
        fft_type="backward",
        norm=norm,
        adjoint=False,
    )
=======
        ftm, L=L, nside=nside, reality=reality, fft_type="backward", norm=norm
    )


_healpix_fft_functions = {
    "numpy": healpix_fft_numpy,
    "jax": healpix_fft_jax,
    "cuda": healpix_fft_cuda,
    "torch": healpix_fft_torch,
}

_healpix_ifft_functions = {
    "numpy": healpix_ifft_numpy,
    "jax": healpix_ifft_jax,
    "cuda": healpix_ifft_cuda,
    "torch": healpix_ifft_torch,
}
>>>>>>> 0de6f110
<|MERGE_RESOLUTION|>--- conflicted
+++ resolved
@@ -741,7 +741,6 @@
     """
     (ftm,) = promote_dtypes_complex(ftm)
     return _healpix_fft_cuda_primitive.bind(
-<<<<<<< HEAD
         ftm,
         L=L,
         nside=nside,
@@ -750,9 +749,6 @@
         norm=norm,
         adjoint=False,
     )
-=======
-        ftm, L=L, nside=nside, reality=reality, fft_type="backward", norm=norm
-    )
 
 
 _healpix_fft_functions = {
@@ -767,5 +763,4 @@
     "jax": healpix_ifft_jax,
     "cuda": healpix_ifft_cuda,
     "torch": healpix_ifft_torch,
-}
->>>>>>> 0de6f110
+}