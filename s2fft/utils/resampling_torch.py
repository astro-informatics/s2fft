--- conflicted
+++ resolved
@@ -293,12 +293,8 @@
 
 
 def upsample_by_two_mwss_ext(f_ext: torch.tensor, L: int) -> torch.tensor:
-<<<<<<< HEAD
-    r"""Upsample an extended MWSS sampled signal on the sphere defined on domain
-=======
     r"""
     Upsample an extended MWSS sampled signal on the sphere defined on domain
->>>>>>> 1254b92d
     :math:`[0,2\pi]` by a factor of two.
 
     Upsampling is performed by zero-padding in harmonic space. Torch implementation of
