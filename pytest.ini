--- conflicted
+++ resolved
@@ -3,8 +3,5 @@
     error
     ignore::UserWarning
     ignore::DeprecationWarning
-<<<<<<< HEAD
-addopts = "--import-mode=importlib"
-=======
     ignore:FutureWarning
->>>>>>> 09325229
+addopts = "--import-mode=importlib"