--- conflicted
+++ resolved
@@ -27,13 +27,7 @@
 ]
 description = "Differentiable and accelerated spherical transforms with JAX"
 dependencies = [
-<<<<<<< HEAD
-    "numpy>=1.20,<2",
-=======
     "numpy>=1.20",
-    "colorlog",
-    "pyyaml",
->>>>>>> 601fb959
     "jax>=0.3.13",
     "jaxlib",
     "torch",
